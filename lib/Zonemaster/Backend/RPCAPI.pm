--- conflicted
+++ resolved
@@ -282,17 +282,11 @@
         my @errors;
 
         if ( defined $syntax_input->{profile} ) {
-<<<<<<< HEAD
-            my @profiles = map lc, $self->{config}->ListPublicProfiles();
-            push @errors, { path => '/profile', message => N__ 'Unknown profile' }
-            unless ( grep { $_ eq lc $syntax_input->{profile} } @profiles );
-=======
             $syntax_input->{profile} = lc $syntax_input->{profile};
             my %profiles = ( $self->{config}->PUBLIC_PROFILES, $self->{config}->PRIVATE_PROFILES );
             if ( !exists $profiles{ $syntax_input->{profile} } ) {
-                return { status => 'nok', message => encode_entities( "Unrecognized profile name" ) };
-            }
->>>>>>> 7bb80132
+                push @errors, { path => '/profile', message => N__ 'Unknown profile' };
+            }
         }
 
         if ( defined $syntax_input->{domain} ) {
