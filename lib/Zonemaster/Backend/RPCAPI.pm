package Zonemaster::Backend::RPCAPI;

use strict;
use warnings;
use 5.14.2;

# Public Modules
use DBI qw(:utils);
use Digest::MD5 qw(md5_hex);
use File::Slurp qw(append_file);
use HTML::Entities;
use JSON::PP;
use JSON::Validator::Joi;
use Log::Any qw($log);
use String::ShellQuote;
use Mojo::JSON::Pointer;
use Scalar::Util qw(blessed);
use JSON::Validator::Schema::Draft7;
use Locale::TextDomain qw[Zonemaster-Backend];
use Locale::Messages qw[LC_MESSAGES LC_ALL];
use POSIX qw (setlocale);
use Encode;

# Zonemaster Modules
use Zonemaster::Engine;
use Zonemaster::Engine::Recursor;
use Zonemaster::Backend;
use Zonemaster::Backend::Config;
use Zonemaster::Backend::Translator;
use Zonemaster::Backend::Validator;
use Zonemaster::Backend::Errors;

my $zm_validator = Zonemaster::Backend::Validator->new;
our %json_schemas;
my $recursor = Zonemaster::Engine::Recursor->new;

sub joi {
    return JSON::Validator::Joi->new;
}

sub new {
    my ( $type, $params ) = @_;

    my $self = {};
    bless( $self, $type );

    if ( ! $params || ! $params->{config} ) {
        handle_exception("Missing 'config' parameter");
    }

    $self->{config} = $params->{config};

    my $dbtype;
    if ( $params->{dbtype} ) {
        $dbtype = $self->{config}->check_db($params->{dbtype});
    } else {
        $dbtype = $self->{config}->DB_engine;
    }

    $self->_init_db($dbtype);

    return ( $self );
}

sub _init_db {
    my ( $self, $dbtype ) = @_;

    eval {
        my $dbclass = Zonemaster::Backend::DB->get_db_class( $dbtype );
        $self->{db} = $dbclass->from_config( $self->{config} );
    };

    if ($@) {
        handle_exception("Failed to initialize the [$dbtype] database backend module: [$@]");
    }
}

sub handle_exception {
    my ( $exception ) = @_;

    if ( !$exception->isa('Zonemaster::Backend::Error') ) {
        my $reason = $exception;
        $exception = Zonemaster::Backend::Error::Internal->new( reason => $reason );
    }

    if ( $exception->isa('Zonemaster::Backend::Error::Internal') ) {
        $log->error($exception->as_string);
    } else {
        $log->info($exception->as_string);
    }

    die $exception->as_hash;
}

$json_schemas{version_info} = joi->object->strict;
sub version_info {
    my ( $self ) = @_;

    my %ver;
    eval {
        $ver{zonemaster_engine} = Zonemaster::Engine->VERSION;
        $ver{zonemaster_backend} = Zonemaster::Backend->VERSION;

    };
    if ($@) {
        handle_exception( $@ );
    }

    return \%ver;
}

$json_schemas{profile_names} = joi->object->strict;
sub profile_names {
    my ( $self ) = @_;

    my %profiles;
    eval { %profiles = $self->{config}->PUBLIC_PROFILES };
    if ( $@ ) {
        handle_exception( $@ );
    }

    return [ keys %profiles ];
}

# Return the list of language tags supported by get_test_results(). The tags are
# derived from the locale tags set in the configuration file.
$json_schemas{get_language_tags} = joi->object->strict;
sub get_language_tags {
    my ( $self ) = @_;

    my @lang_tags;
    eval {
        my %locales = $self->{config}->LANGUAGE_locale;

        for my $lang ( sort keys %locales ) {
            my @locale_tags = sort keys %{ $locales{$lang} };
            if ( scalar @locale_tags == 1 ) {
                push @lang_tags, $lang;
            }
            push @lang_tags, @locale_tags;
        }
    };
    if ( $@ ) {
        handle_exception( $@ );
    }

    return \@lang_tags;
}

$json_schemas{get_host_by_name} = {
    type => 'object',
    additionalProperties => 0,
    required => [ 'hostname' ],
    properties => {
        hostname => $zm_validator->domain_name
    }
};
sub get_host_by_name {
    my ( $self, $params ) = @_;
    my @adresses;

    eval {
        my $ns_name  = $params->{hostname};

        @adresses = map { {$ns_name => $_->short} } $recursor->get_addresses_for($ns_name);
        @adresses = { $ns_name => '0.0.0.0' } if not @adresses;

    };
    if ($@) {
        handle_exception( $@ );
    }

    return \@adresses;
}

$json_schemas{get_data_from_parent_zone} = {
    type => 'object',
    additionalProperties => 0,
    required => [ 'domain' ],
    properties => {
        domain => $zm_validator->domain_name,
        language => $zm_validator->language_tag,
    }
};
sub get_data_from_parent_zone {
    my ( $self, $params ) = @_;

    my $result = eval {
        my %result;
        my $domain = $params->{domain};

        my @ns_list;
        my @ns_names;

        my $zone = Zonemaster::Engine->zone( $domain );
        push @ns_list, { ns => $_->name->string, ip => $_->address->short} for @{$zone->glue};

        my @ds_list;

        $zone = Zonemaster::Engine->zone($domain);
        my $ds_p = $zone->parent->query_one( $zone->name, 'DS', { dnssec => 1, cd => 1, recurse => 1 } );
        if ($ds_p) {
            my @ds = $ds_p->get_records( 'DS', 'answer' );

            foreach my $ds ( @ds ) {
                next unless $ds->type eq 'DS';
                push(@ds_list, { keytag => $ds->keytag, algorithm => $ds->algorithm, digtype => $ds->digtype, digest => $ds->hexdigest });
            }
        }

        $result{ns_list} = \@ns_list;
        $result{ds_list} = \@ds_list;
        return \%result;
    };
    if ($@) {
        handle_exception( $@ );
    }
    elsif ($result) {
        return $result;
    }
}

<<<<<<< HEAD
=======

sub _check_domain {
    my ( $self, $domain ) = @_;

    if ( !defined( $domain ) ) {
        return ( $domain, { status => 'nok', message => N__ 'Domain name required' } );
    }

    if ( $domain =~ m/[^[:ascii:]]+/ ) {
        if ( Zonemaster::LDNS::has_idn() ) {
            eval { $domain = Zonemaster::LDNS::to_idn( $domain ); };
            if ( $@ ) {
                return (
                    $domain,
                    {
                        status  => 'nok',
                        message => N__ 'The domain name is not a valid IDNA string and cannot be converted to an A-label'
                    }
                );
            }
        }
        else {
            return (
                $domain,
                {
                    status  => 'nok',
                    message => N__ 'The domain name contains non-ascii characters and IDNA is not installed'
                }
            );
        }
    }

    if ( $domain !~ m{^[a-z0-9_./-]+$}i ) {
        return (
            $domain,
            {
                status  => 'nok',
                message => N__ 'The domain name character(s) are not supported'
            }
        );
    }

    my %levels = Zonemaster::Engine::Logger::Entry::levels();
    my @res;
    @res = Zonemaster::Engine::Test::Basic->basic00( $domain );
    @res = grep { $_->numeric_level >= $levels{ERROR} } @res;
    if ( @res != 0 ) {
        return ( $domain, { status => 'nok', message => N__ 'The domain name or label is too long' } );
    }

    return ( $domain, { status => 'ok', message => 'Syntax ok' } );
}

$extra_validators{start_domain_test} = sub {
    my ( $self, $syntax_input ) = @_;

    my @errors = eval {
        my @errors;

        if ( defined $syntax_input->{profile} ) {
            $syntax_input->{profile} = lc $syntax_input->{profile};
            my %profiles = ( $self->{config}->PUBLIC_PROFILES, $self->{config}->PRIVATE_PROFILES );
            if ( !exists $profiles{ $syntax_input->{profile} } ) {
                push @errors, { path => '/profile', message => N__ 'Unknown profile' };
            }
        }

        if ( defined $syntax_input->{domain} ) {
            my ( undef, $dn_syntax ) = $self->_check_domain( $syntax_input->{domain} );
            push @errors, { path => "/domain", message => $dn_syntax->{message} } if ( $dn_syntax->{status} eq 'nok' );
        }

        if ( defined $syntax_input->{nameservers} && ref $syntax_input->{nameservers} eq 'ARRAY' && @{ $syntax_input->{nameservers} } ) {
            while (my ($index, $ns_ip) = each @{ $syntax_input->{nameservers} }) {
                my ( $ns, $ns_syntax ) = $self->_check_domain( $ns_ip->{ns} );
                push @errors, { path => "/nameservers/$index/ns", message => $ns_syntax->{message} } if ( $ns_syntax->{status} eq 'nok' );

                push @errors, { path => "/nameservers/$index/ip", message => N__ 'Invalid IP address' }
                unless ( !$ns_ip->{ip}
                    || Zonemaster::Engine::Net::IP::ip_is_ipv4( $ns_ip->{ip} )
                    || Zonemaster::Engine::Net::IP::ip_is_ipv6( $ns_ip->{ip} ) );
            }
        }

        return @errors;
    };
    if ($@) {
        handle_exception( $@ );
    }
    else {
        return @errors;
    }
};

>>>>>>> 6582e5b0
$json_schemas{start_domain_test} = {
    type => 'object',
    additionalProperties => 0,
    required => [ 'domain' ],
    properties => {
        domain => $zm_validator->domain_name,
        ipv4 => joi->boolean->compile,
        ipv6 => joi->boolean->compile,
        nameservers => {
            type => 'array',
            items => $zm_validator->nameserver
        },
        ds_info => {
            type => 'array',
            items => $zm_validator->ds_info
        },
        profile => $zm_validator->profile_name,
        client_id => $zm_validator->client_id->compile,
        client_version => $zm_validator->client_version->compile,
        config => joi->string->compile,
        priority => $zm_validator->priority->compile,
        queue => $zm_validator->queue->compile,
        language => $zm_validator->language_tag,
    }
};
sub start_domain_test {
    my ( $self, $params ) = @_;

    my $result = 0;
    eval {
        $params->{domain} =~ s/^\.// unless ( !$params->{domain} || $params->{domain} eq '.' );

        die "No domain in parameters\n" unless ( $params->{domain} );

        $params->{priority}  //= 10;
        $params->{queue}     //= 0;

        $result = $self->{db}->create_new_test( $params->{domain}, $params, $self->{config}->ZONEMASTER_age_reuse_previous_test );
    };
    if ($@) {
        handle_exception( $@ );
    }

    return $result;
}

$json_schemas{test_progress} = joi->object->strict->props(
    test_id => $zm_validator->test_id->required
);
sub test_progress {
    my ( $self, $params ) = @_;

    my $result = 0;
    eval {
        my $test_id = $params->{test_id};
        $result = $self->{db}->test_progress( $test_id );
    };
    if ($@) {
        handle_exception( $@ );
    }

    return $result;
}

$json_schemas{get_test_params} = joi->object->strict->props(
    test_id => $zm_validator->test_id->required
);
sub get_test_params {
    my ( $self, $params ) = @_;

    my $result;
    eval {
        my $test_id = $params->{test_id};

        $result = $self->{db}->get_test_params( $test_id );
    };
    if ($@) {
        handle_exception( $@ );
    }

    return $result;
}

$json_schemas{get_test_results} = {
    type => 'object',
    additionalProperties => 0,
    required => [ 'id', 'language' ],
    properties => {
        id => $zm_validator->test_id->required->compile,
        language => $zm_validator->language_tag,
    }
};
sub get_test_results {
    my ( $self, $params ) = @_;

    my $result;
    eval{

        my $locale = $self->_get_locale( $params );

        my $translator;
        $translator = Zonemaster::Backend::Translator->new;

        my $previous_locale = $translator->locale;
        if ( !$translator->locale( $locale ) ) {
            die "Failed to set locale: $locale";
        }

        eval { $translator->data } if $translator; # Provoke lazy loading of translation data

        my @zm_results;

        my $test_info = $self->{db}->test_results( $params->{id} );
        foreach my $test_res ( @{ $test_info->{results} } ) {
            my $res;
            if ( $test_res->{module} eq 'NAMESERVER' ) {
                $res->{ns} = ( $test_res->{args}->{ns} ) ? ( $test_res->{args}->{ns} ) : ( 'All' );
            }
            elsif ($test_res->{module} eq 'SYSTEM'
                && $test_res->{tag} eq 'POLICY_DISABLED'
                && $test_res->{args}->{name} eq 'Example' )
            {
                next;
            }

            $res->{module} = $test_res->{module};
            $res->{message} = $translator->translate_tag( $test_res ) . "\n";
            $res->{message} =~ s/,/, /isg;
            $res->{message} =~ s/;/; /isg;
            $res->{level} = $test_res->{level};

            if ( $test_res->{module} eq 'SYSTEM' ) {
                if ( $res->{message} =~ /policy\.json/ ) {
                    my ( $policy ) = ( $res->{message} =~ /\s(\/.*)$/ );
                    if ( $policy ) {
                        my $policy_description = 'DEFAULT POLICY';
                        $policy_description = 'SOME OTHER POLICY' if ( $policy =~ /some\/other\/policy\/path/ );
                        $res->{message} =~ s/$policy/$policy_description/;
                    }
                    else {
                        $res->{message} = 'UNKNOWN POLICY FORMAT';
                    }
                }
                elsif ( $res->{message} =~ /config\.json/ ) {
                    my ( $config ) = ( $res->{message} =~ /\s(\/.*)$/ );
                    if ( $config ) {
                        my $config_description = 'DEFAULT CONFIGURATION';
                        $config_description = 'SOME OTHER CONFIGURATION' if ( $config =~ /some\/other\/configuration\/path/ );
                        $res->{message} =~ s/$config/$config_description/;
                    }
                    else {
                        $res->{message} = 'UNKNOWN CONFIG FORMAT';
                    }
                }
            }

            push( @zm_results, $res );
        }

        $result = $test_info;
        $result->{results} = \@zm_results;

        $translator->locale( $previous_locale );

        $result = $test_info;
        $result->{results} = \@zm_results;
    };
    if ($@) {
        handle_exception( $@ );
    }

    return $result;
}

$json_schemas{get_test_history} = {
    type => 'object',
    additionalProperties => 0,
    required => [ 'frontend_params' ],
    properties => {
        offset => joi->integer->min(0)->compile,
        limit => joi->integer->min(0)->compile,
        filter => joi->string->regex('^(?:all|delegated|undelegated)$')->compile,
        frontend_params => {
            type => 'object',
            additionalProperties => 0,
            required => [ 'domain' ],
            properties => {
                domain => $zm_validator->domain_name
            }
        }
    }
};
sub get_test_history {
    my ( $self, $params ) = @_;

    my $results;

    eval {
        $params->{offset} //= 0;
        $params->{limit} //= 200;
        $params->{filter} //= "all";

        $results = $self->{db}->get_test_history( $params );
        my @results = map { { %$_, undelegated => $_->{undelegated} ? JSON::PP::true : JSON::PP::false } } @$results;
        $results = \@results;

    };
    if ($@) {
        handle_exception( $@ );
    }

    return $results;
}

$json_schemas{add_api_user} = joi->object->strict->props(
    username => $zm_validator->username->required,
    api_key => $zm_validator->api_key->required,
);
sub add_api_user {
    my ( $self, $params, undef, $remote_ip ) = @_;

    my $result = 0;

    eval {
        my $allow = 0;
        if ( defined $remote_ip ) {
            $allow = 1 if ( $remote_ip eq '::1' || $remote_ip eq '127.0.0.1' || $remote_ip eq '::ffff:127.0.0.1' );
        }
        else {
            $allow = 1;
        }

        if ( $allow ) {
            $result = 1 if ( $self->{db}->add_api_user( $params->{username}, $params->{api_key} ) eq '1' );
        }
        else {
            die Zonemaster::Backend::Error::PermissionDenied->new(
                message => 'Call to "add_api_user" method not permitted from a remote IP',
                data => { remote_ip => $remote_ip }
            );
        }
    };
    if ($@) {
        handle_exception( $@ );
    }

    return $result;
}

$json_schemas{add_batch_job} = {
    type => 'object',
    additionalProperties => 0,
    required => [ 'username', 'api_key', 'domains' ],
    properties => {
        username => $zm_validator->username->required->compile,
        api_key => $zm_validator->api_key->required->compile,
        domains => {
            type => "array",
            additionalItems => 0,
            items => $zm_validator->domain_name,
            minItems => 1
        },
        test_params => {
            type => 'object',
            additionalProperties => 0,
            properties => {
                ipv4 => joi->boolean->compile,
                ipv6 => joi->boolean->compile,
                nameservers => {
                    type => 'array',
                    items => $zm_validator->nameserver
                },
                ds_info => {
                    type => 'array',
                    items => $zm_validator->ds_info
                },
                profile => $zm_validator->profile_name,
                client_id => $zm_validator->client_id->compile,
                client_version => $zm_validator->client_version->compile,
                config => joi->string->compile,
                priority => $zm_validator->priority->compile,
                queue => $zm_validator->queue->compile,
            }
        }
    }
};
sub add_batch_job {
    my ( $self, $params ) = @_;

    my $results;
    eval {
        $params->{test_params}->{priority} //= 5;
        $params->{test_params}->{queue}    //= 0;

        $results = $self->{db}->add_batch_job( $params );
    };
    if ($@) {
        handle_exception( $@ );
    }

    return $results;
}

$json_schemas{get_batch_job_result} = joi->object->strict->props(
    batch_id => $zm_validator->batch_id->required
);
sub get_batch_job_result {
    my ( $self, $params ) = @_;

    my $result;
    eval {
        my $batch_id = $params->{batch_id};

        $result = $self->{db}->get_batch_job_result($batch_id);
    };
    if ($@) {
        handle_exception( $@ );
    }

    return $result;
}

sub _get_locale {
    my ( $self, $params ) = @_;
    my @error;

    my $language = $params->{language};
    my $locale;

    if ( !defined $language ) {
        return undef;
    }

    if ( length $language == 2 ) {
        my %locales = $self->{config}->LANGUAGE_locale;
        ( $locale ) = keys %{ $locales{$language} };
    }
    else {
        $locale = $language;
    }

    if (defined $locale) {
        $locale .= '.UTF-8';
    }

    return $locale;
}

sub _set_error_message_locale {
    my ( $self, $params ) = @_;

    my @error_response = ();
    my $locale = $self->_get_locale( $params );

    if (not defined $locale or $locale eq "") {
        # Don't translate message if locale is not defined
        $locale = "C";
    }

    # Use POSIX implementation instead of Locale::Messages wrapper
    setlocale( LC_ALL, $locale );
    return @error_response;
}

my $rpc_request = joi->object->props(
    jsonrpc => joi->string->required,
    method => $zm_validator->jsonrpc_method()->required);
sub jsonrpc_validate {
    my ( $self, $jsonrpc_request) = @_;

    my @error_rpc = $rpc_request->validate($jsonrpc_request);
    if (!exists $jsonrpc_request->{id} || @error_rpc) {
        $self->_set_error_message_locale;
        return {
            jsonrpc => '2.0',
            id => undef,
            error => {
                code => '-32600',
                message => 'The JSON sent is not a valid request object.',
                data => "@error_rpc"
            }
        }
    }

    my $method_schema = $json_schemas{$jsonrpc_request->{method}};
    # the JSON schema for the method has a 'required' key
    if ( exists $method_schema->{required} ) {
        if ( not exists $jsonrpc_request->{params} ) {
            return {
                jsonrpc => '2.0',
                id => $jsonrpc_request->{id},
                error => {
                    code => '-32602',
                    message => "Missing 'params' object",
                }
            };
        }
        my @error_response = $self->validate_params($method_schema, $jsonrpc_request->{params});

        if ( scalar @error_response ) {
            return {
                jsonrpc => '2.0',
                id => $jsonrpc_request->{id},
                error => {
                    code => '-32602',
                    message => decode_utf8(__ 'Invalid method parameter(s).'),
                    data => \@error_response
                }
            };
        }
    }

    return '';
}

sub validate_params {
    my ( $self, $method_schema, $params ) = @_;
    my @error_response = ();

    push @error_response, $self->_set_error_message_locale( $params );

    if (blessed $method_schema) {
        $method_schema = $method_schema->compile;
    }
    my $jv = JSON::Validator::Schema::Draft7->new->coerce('booleans,numbers,strings')->data($method_schema);
    $jv->formats(Zonemaster::Backend::Validator::formats( $self->{config} ));
    my @json_validation_error = $jv->validate( $params );

    # Customize error message from json validation
    foreach my $err ( @json_validation_error ) {
        my $message = $err->message;
        my @details = @{$err->details};

        # Handle 'required' errors globally so it does not get overwritten
        if ($details[1] eq 'required') {
            $message = N__ 'Missing property';
        } else {
            my @path = split '/', $err->path, -1;
            shift @path; # first item is an empty string
            my $found = 1;
            my $data = Mojo::JSON::Pointer->new($method_schema);

            foreach my $p (@path) {
                if ( $data->contains("/properties/$p") ) {
                    $data = $data->get("/properties/$p")
                } elsif ( $p =~ /^\d+$/ and $data->contains("/items") ) {
                    $data = $data->get("/items")
                } else {
                    $found = 0;
                    last;
                }
                $data = Mojo::JSON::Pointer->new($data);
            }

            if ($found and exists $data->data->{'x-error-message'}) {
                $message = $data->data->{'x-error-message'};
            }
        }

        push @error_response, { path => $err->path, message => $message };

    }

    # Translate messages
    @error_response = map { { %$_,  ( message => decode_utf8 __ $_->{message} ) } } @error_response;

    return @error_response;
}

1;<|MERGE_RESOLUTION|>--- conflicted
+++ resolved
@@ -220,103 +220,6 @@
     }
 }
 
-<<<<<<< HEAD
-=======
-
-sub _check_domain {
-    my ( $self, $domain ) = @_;
-
-    if ( !defined( $domain ) ) {
-        return ( $domain, { status => 'nok', message => N__ 'Domain name required' } );
-    }
-
-    if ( $domain =~ m/[^[:ascii:]]+/ ) {
-        if ( Zonemaster::LDNS::has_idn() ) {
-            eval { $domain = Zonemaster::LDNS::to_idn( $domain ); };
-            if ( $@ ) {
-                return (
-                    $domain,
-                    {
-                        status  => 'nok',
-                        message => N__ 'The domain name is not a valid IDNA string and cannot be converted to an A-label'
-                    }
-                );
-            }
-        }
-        else {
-            return (
-                $domain,
-                {
-                    status  => 'nok',
-                    message => N__ 'The domain name contains non-ascii characters and IDNA is not installed'
-                }
-            );
-        }
-    }
-
-    if ( $domain !~ m{^[a-z0-9_./-]+$}i ) {
-        return (
-            $domain,
-            {
-                status  => 'nok',
-                message => N__ 'The domain name character(s) are not supported'
-            }
-        );
-    }
-
-    my %levels = Zonemaster::Engine::Logger::Entry::levels();
-    my @res;
-    @res = Zonemaster::Engine::Test::Basic->basic00( $domain );
-    @res = grep { $_->numeric_level >= $levels{ERROR} } @res;
-    if ( @res != 0 ) {
-        return ( $domain, { status => 'nok', message => N__ 'The domain name or label is too long' } );
-    }
-
-    return ( $domain, { status => 'ok', message => 'Syntax ok' } );
-}
-
-$extra_validators{start_domain_test} = sub {
-    my ( $self, $syntax_input ) = @_;
-
-    my @errors = eval {
-        my @errors;
-
-        if ( defined $syntax_input->{profile} ) {
-            $syntax_input->{profile} = lc $syntax_input->{profile};
-            my %profiles = ( $self->{config}->PUBLIC_PROFILES, $self->{config}->PRIVATE_PROFILES );
-            if ( !exists $profiles{ $syntax_input->{profile} } ) {
-                push @errors, { path => '/profile', message => N__ 'Unknown profile' };
-            }
-        }
-
-        if ( defined $syntax_input->{domain} ) {
-            my ( undef, $dn_syntax ) = $self->_check_domain( $syntax_input->{domain} );
-            push @errors, { path => "/domain", message => $dn_syntax->{message} } if ( $dn_syntax->{status} eq 'nok' );
-        }
-
-        if ( defined $syntax_input->{nameservers} && ref $syntax_input->{nameservers} eq 'ARRAY' && @{ $syntax_input->{nameservers} } ) {
-            while (my ($index, $ns_ip) = each @{ $syntax_input->{nameservers} }) {
-                my ( $ns, $ns_syntax ) = $self->_check_domain( $ns_ip->{ns} );
-                push @errors, { path => "/nameservers/$index/ns", message => $ns_syntax->{message} } if ( $ns_syntax->{status} eq 'nok' );
-
-                push @errors, { path => "/nameservers/$index/ip", message => N__ 'Invalid IP address' }
-                unless ( !$ns_ip->{ip}
-                    || Zonemaster::Engine::Net::IP::ip_is_ipv4( $ns_ip->{ip} )
-                    || Zonemaster::Engine::Net::IP::ip_is_ipv6( $ns_ip->{ip} ) );
-            }
-        }
-
-        return @errors;
-    };
-    if ($@) {
-        handle_exception( $@ );
-    }
-    else {
-        return @errors;
-    }
-};
-
->>>>>>> 6582e5b0
 $json_schemas{start_domain_test} = {
     type => 'object',
     additionalProperties => 0,
