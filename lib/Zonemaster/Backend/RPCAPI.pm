--- conflicted
+++ resolved
@@ -422,38 +422,15 @@
 
     my %locales = $self->{config}->LANGUAGE_locale;
 
-<<<<<<< HEAD
     # Already validated by json_validate
-    my $locale = $self->_get_locale($params);
-=======
-    my $locale_tag;
-    if ( length $language == 2 ) {
-        if ( !exists $locales{$language} ) {
-            die "Undefined language string: '$language'\n";
-        }
-        elsif ( scalar keys %{ $locales{$language} } > 1 ) {
-            die "Language string not unique: '$language'\n";
-        }
-        ( $locale_tag ) = keys %{ $locales{$language} };
-    }
-    else {
-        if ( !exists $locales{substr $language, 0, 2}{$language} ) {
-            die "Undefined language string: '$language'\n";
-        }
-        $locale_tag = $language;
-    }
->>>>>>> 3de33332
+    my $locale_tag = $self->_get_locale($params);
 
     my $result;
     my $translator;
     $translator = Zonemaster::Backend::Translator->new;
 
     my $previous_locale = $translator->locale;
-<<<<<<< HEAD
-    $translator->locale( $locale );
-=======
     $translator->locale( $locale_tag );
->>>>>>> 3de33332
 
     eval { $translator->data } if $translator;    # Provoke lazy loading of translation data
 
@@ -642,29 +619,39 @@
     my ( $self, $params ) = @_;
     my @error;
 
-    my %locale = $self->{config}->Language_Locale_hash();
     my $language = $params->{language};
-    my $ret;
-
-    if ( defined $language ) {
-        if ( $locale{$language} ) {
-            if ( $locale{$language} eq 'NOT-UNIQUE') {
-                push @error, {
-                    path => "/language",
-                    message => N__ "Language string not unique"
-                };
-            } else {
-                $ret = $locale{$language};
-            }
-        } else {
+    my %locales = $self->{config}->LANGUAGE_locale;
+    my $locale_tag;
+
+    if ( !defined $language ) {
+        return $locale_tag, \@error;
+    }
+
+    if ( length $language == 2 ) {
+        if ( !exists $locales{$language} ) {
             push @error, {
                 path => "/language",
                 message => N__ "Unkown language string"
             };
         }
-    }
-
-    return $ret, \@error,
+        elsif ( scalar keys %{ $locales{$language} } > 1 ) {
+            push @error, {
+                path => "/language",
+                message => N__ "Language string not unique"
+            };
+        }
+        ( $locale_tag ) = keys %{ $locales{$language} };
+    }
+    else {
+        if ( !exists $locales{substr $language, 0, 2}{$language} ) {
+            push @error, {
+                path => "/language",
+                message => N__ "Unkown language string"
+            };
+        }
+        $locale_tag = $language;
+    }
+    return $locale_tag, \@error,
 }
 
 my $rpc_request = joi->object->props(
@@ -770,7 +757,7 @@
     my ($locale, $locale_error) = $self->_get_locale( $params );
     push @error_response, @{$locale_error};
 
-    $locale //= $self->{config}->GetDefaultLanguageTag;
+    $locale //= $self->{config}->LANGUAGE_default_locale;
 
     $ENV{LANGUAGE} = $locale;
     setlocale( LC_MESSAGES, $locale );
