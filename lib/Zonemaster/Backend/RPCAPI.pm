--- conflicted
+++ resolved
@@ -321,12 +321,6 @@
     my ( $self, $params ) = @_;
     my $result;
 
-<<<<<<< HEAD
-    #    my $syntax_result = $self->validate_syntax($params);
-    #    die $syntax_result->{message} unless ($syntax_result && $syntax_result->{status} eq 'ok');
-
-=======
->>>>>>> 8cbd0ccf
     my $translator;
     $translator = Zonemaster::Backend::Translator->new;
     my ( $browser_lang ) = ( $params->{language} =~ /^(\w{2})/ );
