--- conflicted
+++ resolved
@@ -502,13 +502,10 @@
 
     my $results;
 
-<<<<<<< HEAD
-=======
     $p->{offset} //= 0;
     $p->{limit} //= 200;
     $p->{filter} //= "old_behavior";
     
->>>>>>> 8f361764
     # Temporary fix to avoid compatibility issues with the existing GUI, should be converted to and error when the new GUI is ready
     return $results unless ($p->{frontend_params} && $p->{frontend_params}{domain});
 
