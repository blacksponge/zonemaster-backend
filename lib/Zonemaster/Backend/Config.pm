--- conflicted
+++ resolved
@@ -127,11 +127,7 @@
 
     # Validate section names
     {
-<<<<<<< HEAD
-        my %sections = map { $_ => 1 } ( 'DB', 'MYSQL', 'POSTGRESQL', 'SQLITE', 'LANGUAGE', 'PUBLIC PROFILES', 'PRIVATE PROFILES', 'ZONEMASTER', 'METRICS' );
-=======
-        my %sections = map { $_ => 1 } ( 'DB', 'MYSQL', 'POSTGRESQL', 'SQLITE', 'LANGUAGE', 'PUBLIC PROFILES', 'PRIVATE PROFILES', 'ZONEMASTER', 'RPCAPI');
->>>>>>> 0ea105d1
+        my %sections = map { $_ => 1 } ( 'DB', 'MYSQL', 'POSTGRESQL', 'SQLITE', 'LANGUAGE', 'PUBLIC PROFILES', 'PRIVATE PROFILES', 'ZONEMASTER', 'METRICS', 'RPCAPI' );
         for my $section ( $ini->Sections ) {
             if ( !exists $sections{$section} ) {
                 die "config: unrecognized section: $section\n";
@@ -282,19 +278,17 @@
     if ( defined( my $value = $get_and_clear->( 'ZONEMASTER', 'age_reuse_previous_test' ) ) ) {
         $obj->_set_ZONEMASTER_age_reuse_previous_test( $value );
     }
-<<<<<<< HEAD
     if ( defined( my $value = $get_and_clear->( 'METRICS', 'statsd_host' ) ) ) {
         $obj->_set_METRICS_statsd_host( $value );
     }
     if ( defined( my $value = $get_and_clear->( 'METRICS', 'statsd_port' ) ) ) {
         $obj->_set_METRICS_statsd_port( $value );
-=======
+    }
     if ( defined( my $value = $get_and_clear->( 'RPCAPI', 'enable_add_api_user' ) ) ) {
         $obj->_set_RPCAPI_enable_add_api_user( $value );
     }
     if ( defined( my $value = $get_and_clear->( 'RPCAPI', 'enable_add_batch_job' ) ) ) {
         $obj->_set_RPCAPI_enable_add_batch_job( $value );
->>>>>>> 0ea105d1
     }
     if ( defined( my $value = $get_and_clear->( 'LANGUAGE', 'locale' ) ) ) {
         if ( $value ne "" ) {
@@ -628,13 +622,10 @@
 sub ZONEMASTER_number_of_processes_for_frontend_testing { return $_[0]->{_ZONEMASTER_number_of_processes_for_frontend_testing}; }
 sub ZONEMASTER_number_of_processes_for_batch_testing    { return $_[0]->{_ZONEMASTER_number_of_processes_for_batch_testing}; }
 sub ZONEMASTER_age_reuse_previous_test                  { return $_[0]->{_ZONEMASTER_age_reuse_previous_test}; }
-<<<<<<< HEAD
 sub METRICS_statsd_host                                 { return $_[0]->{_METRICS_statsd_host}; }
 sub METRICS_statsd_port                                 { return $_[0]->{_METRICS_statsd_port}; }
-=======
 sub RPCAPI_enable_add_api_user                          { return $_[0]->{_RPCAPI_enable_add_api_user}; }
 sub RPCAPI_enable_add_batch_job                         { return $_[0]->{_RPCAPI_enable_add_batch_job}; }
->>>>>>> 0ea105d1
 
 # Compile time generation of setters for the properties documented above
 UNITCHECK {
@@ -656,13 +647,10 @@
     _create_setter( '_set_ZONEMASTER_number_of_processes_for_frontend_testing', '_ZONEMASTER_number_of_processes_for_frontend_testing', \&untaint_strictly_positive_int );
     _create_setter( '_set_ZONEMASTER_number_of_processes_for_batch_testing',    '_ZONEMASTER_number_of_processes_for_batch_testing',    \&untaint_non_negative_int );
     _create_setter( '_set_ZONEMASTER_age_reuse_previous_test',                  '_ZONEMASTER_age_reuse_previous_test',                  \&untaint_strictly_positive_int );
-<<<<<<< HEAD
     _create_setter( '_set_METRICS_statsd_host',                                 '_METRICS_statsd_host',                                 \&untaint_host );
     _create_setter( '_set_METRICS_statsd_port',                                 '_METRICS_statsd_port',                                 \&untaint_strictly_positive_int );
-=======
     _create_setter( '_set_RPCAPI_enable_add_api_user',                          '_RPCAPI_enable_add_api_user',                          \&untaint_bool );
     _create_setter( '_set_RPCAPI_enable_add_batch_job',                         '_RPCAPI_enable_add_batch_job',                         \&untaint_bool );
->>>>>>> 0ea105d1
 }
 
 =head2 new_DB
