package Zonemaster::Backend::Config;
use strict;
use warnings;
use 5.14.2;

our $VERSION = '1.1.0';

use Carp qw( confess );
use Config::IniFiles;
use Config;
use File::ShareDir qw[dist_file];
use File::Slurp qw( read_file );
use Log::Any qw( $log );
use Readonly;
use Zonemaster::Backend::Validator qw( :untaint );

our $path;
if ($ENV{ZONEMASTER_BACKEND_CONFIG_FILE}) {
    $path = $ENV{ZONEMASTER_BACKEND_CONFIG_FILE};
}
elsif ( -e '/etc/zonemaster/backend_config.ini' ) {
    $path = '/etc/zonemaster/backend_config.ini';
}
else {
    $path = dist_file('Zonemaster-Backend', "backend_config.ini");
}

Readonly my @SIG_NAME => split ' ', $Config{sig_name};

=head1 CONSTRUCTORS

=head2 load_config

A wrapper around L<parse> that also determines where the config file is located
in the file system and reads it.

Throws an exception if the determined configuration file cannot be read.
See L<parse> for details on additional parsing-related error modes.

=cut

sub load_config {
    my ( $class ) = @_;

    $log->notice( "Loading config: $path" );
    my $text = read_file $path;

    my $obj = eval { $class->parse( $text ) };
    if ( $@ ) {
        die "File $path: $@";
    }

    return $obj;
}

=head2 parse

Construct a new Zonemaster::Backend::Config based on a given configuration.

    my $config = Zonemaster::Backend::Config->parse(
        q{
            [DB]
            engine = SQLite

            [SQLITE]
            database_file = /var/db/zonemaster.sqlite
        }
    );

The configuration is interpreted according to the
L<configuration format specification|https://github.com/zonemaster/zonemaster-backend/blob/master/docs/Configuration.md>.

Returns a new Zonemaster::Backend::Config instance with its properties set to
normalized and untainted values according to the given configuration with
defaults according to the configuration format.

Emits a log warning with a deprecation message for each deprecated property that
is present.

Throws an exception if the given configuration contains errors.

In a valid config file:

=over 4

=item

all required properties are present, and

=item

all sections and properties are recognized.

=back

=cut

sub parse {
    my ( $class, $text ) = @_;

    my $obj = bless( {}, $class );

    my $ini = Config::IniFiles->new( -file => \$text )
      or die "Failed to parse config: " . join( '; ', @Config::IniFiles::errors ) . "\n";

    my $get_and_clear = sub {    # Read and clear a property from a Config::IniFiles object.
        my ( $section, $param ) = @_;
        my $value = $ini->val( $section, $param );
        $ini->delval( $section, $param );
        return $value;
    };

    # Validate section names
    {
        my %sections = map { $_ => 1 } ( 'DB', 'MYSQL', 'POSTGRESQL', 'SQLITE', 'LANGUAGE', 'PUBLIC PROFILES', 'PRIVATE PROFILES', 'ZONEMASTER' );
        for my $section ( $ini->Sections ) {
            if ( !exists $sections{$section} ) {
                die "config: unrecognized section: $section\n";
            }
        }
    }

    # Assign default values
    $obj->_set_DB_polling_interval( '0.5' );
    $obj->_set_MYSQL_port( '3306' );
    $obj->_set_POSTGRESQL_port( '5432' );
    $obj->_set_ZONEMASTER_max_zonemaster_execution_time( '600' );
    $obj->_set_ZONEMASTER_maximal_number_of_retries( '0' );
    $obj->_set_ZONEMASTER_number_of_processes_for_frontend_testing( '20' );
    $obj->_set_ZONEMASTER_number_of_processes_for_batch_testing( '20' );
    $obj->_set_ZONEMASTER_lock_on_queue( '0' );
    $obj->_set_ZONEMASTER_age_reuse_previous_test( '600' );
    $obj->_add_LANGUAGE_locale( 'en_US' );

    # Assign property values (part 1/2)
    if ( defined( my $value = $get_and_clear->( 'DB', 'engine' ) ) ) {
        $obj->_set_DB_engine( $value );
    }

    # Check required properties (part 1/2)
    if ( !defined $obj->DB_engine ) {
        die "config: missing required property DB.engine\n";
    }

    # Check deprecated properties and assign fallback values
    my @warnings;
    if ( defined( my $value = $get_and_clear->( 'DB', 'database_host' ) ) ) {
        push @warnings, "Use of deprecated config property DB.database_host. Use MYSQL.host or POSTGRESQL.host instead.";

        $obj->_set_MYSQL_host( $value )
          if $obj->DB_engine eq 'MySQL';

        $obj->_set_POSTGRESQL_host( $value )
          if $obj->DB_engine eq 'PostgreSQL';
    }

    if ( defined( my $value = $get_and_clear->( 'DB', 'user' ) ) ) {
        push @warnings, "Use of deprecated config property DB.user. Use MYSQL.user or POSTGRESQL.user instead.";

        $obj->_set_MYSQL_user( $value )
          if $obj->DB_engine eq 'MySQL';

        $obj->_set_POSTGRESQL_user( $value )
          if $obj->DB_engine eq 'PostgreSQL';
    }

    if ( defined( my $value = $get_and_clear->( 'DB', 'password' ) ) ) {
        push @warnings, "Use of deprecated config property DB.password. Use MYSQL.password or POSTGRESQL.password instead.";

        $obj->_set_MYSQL_password( $value )
          if $obj->DB_engine eq 'MySQL';

        $obj->_set_POSTGRESQL_password( $value )
          if $obj->DB_engine eq 'PostgreSQL';
    }
    if ( defined( my $value = $get_and_clear->( 'DB', 'database_name' ) ) ) {
        push @warnings, "Use of deprecated config property DB.database_name. Use MYSQL.database, POSTGRESQL.database or SQLITE.database_file instead.";

        $obj->_set_MYSQL_database( $value )
          if $obj->DB_engine eq 'MySQL';

        $obj->_set_POSTGRESQL_database( $value )
          if $obj->DB_engine eq 'PostgreSQL';

        $obj->_set_SQLITE_database_file( $value )
          if $obj->DB_engine eq 'SQLite';
    }
    if ( defined( my $value = $ini->val( 'LANGUAGE', 'locale' ) ) ) {
        if ( $value eq "" ) {
            push @warnings, "Use of empty LANGUAGE.locale property is deprecated. Remove the LANGUAGE.locale entry or specify LANGUAGE.locale = en_US instead.";
        }
    }
    if ( defined( my $value = $get_and_clear->( 'ZONEMASTER', 'number_of_professes_for_frontend_testing' ) ) ) {
        push @warnings, "Use of deprecated config property ZONEMASTER.number_of_professes_for_frontend_testing. Use ZONEMASTER.number_of_processes_for_frontend_testing instead.";

        $obj->_set_ZONEMASTER_number_of_processes_for_frontend_testing( $value );
    }
    if ( defined( my $value = $get_and_clear->( 'ZONEMASTER', 'number_of_professes_for_batch_testing' ) ) ) {
        push @warnings, "Use of deprecated config property ZONEMASTER.number_of_professes_for_batch_testing. Use ZONEMASTER.number_of_processes_for_batch_testing instead.";

        $obj->_set_ZONEMASTER_number_of_processes_for_batch_testing( $value );
    }

    # Assign property values (part 2/2)
    if ( defined( my $value = $get_and_clear->( 'DB', 'polling_interval' ) ) ) {
        $obj->_set_DB_polling_interval( $value );
    }
    if ( defined( my $value = $get_and_clear->( 'MYSQL', 'host' ) ) ) {
        $obj->_set_MYSQL_host( $value );
    }
    if ( defined( my $value = $get_and_clear->( 'MYSQL', 'port' ) ) ) {
        if ( $obj->MYSQL_host eq 'localhost' ) {
            push @warnings, "MYSQL.port is disregarded if MYSQL.host is set to 'localhost'";
        }
        $obj->{_MYSQL_port} = $value;
    }
    if ( defined( my $value = $get_and_clear->( 'MYSQL', 'user' ) ) ) {
        $obj->_set_MYSQL_user( $value );
    }
    if ( defined( my $value = $get_and_clear->( 'MYSQL', 'password' ) ) ) {
        $obj->_set_MYSQL_password( $value );
    }
    if ( defined( my $value = $get_and_clear->( 'MYSQL', 'database' ) ) ) {
        $obj->_set_MYSQL_database( $value );
    }
    if ( defined( my $value = $get_and_clear->( 'POSTGRESQL', 'host' ) ) ) {
        $obj->_set_POSTGRESQL_host( $value );
    }
    if ( defined( my $value = $get_and_clear->( 'POSTGRESQL', 'port' ) ) ) {
        $obj->{_POSTGRESQL_port} = $value;
    }
    if ( defined( my $value = $get_and_clear->( 'POSTGRESQL', 'user' ) ) ) {
        $obj->_set_POSTGRESQL_user( $value );
    }
    if ( defined( my $value = $get_and_clear->( 'POSTGRESQL', 'password' ) ) ) {
        $obj->_set_POSTGRESQL_password( $value );
    }
    if ( defined( my $value = $get_and_clear->( 'POSTGRESQL', 'database' ) ) ) {
        $obj->_set_POSTGRESQL_database( $value );
    }
    if ( defined( my $value = $get_and_clear->( 'SQLITE', 'database_file' ) ) ) {
        $obj->_set_SQLITE_database_file( $value );
    }
    if ( defined( my $value = $get_and_clear->( 'ZONEMASTER', 'max_zonemaster_execution_time' ) ) ) {
        $obj->_set_ZONEMASTER_max_zonemaster_execution_time( $value );
    }
    if ( defined( my $value = $get_and_clear->( 'ZONEMASTER', 'maximal_number_of_retries' ) ) ) {
        $obj->_set_ZONEMASTER_maximal_number_of_retries( $value );
    }
    if ( defined( my $value = $get_and_clear->( 'ZONEMASTER', 'number_of_processes_for_frontend_testing' ) ) ) {
        $obj->_set_ZONEMASTER_number_of_processes_for_frontend_testing( $value );
    }
    if ( defined( my $value = $get_and_clear->( 'ZONEMASTER', 'number_of_processes_for_batch_testing' ) ) ) {
        $obj->_set_ZONEMASTER_number_of_processes_for_batch_testing( $value );
    }
    if ( defined( my $value = $get_and_clear->( 'ZONEMASTER', 'lock_on_queue' ) ) ) {
        $obj->_set_ZONEMASTER_lock_on_queue( $value );
    }
    if ( defined( my $value = $get_and_clear->( 'ZONEMASTER', 'age_reuse_previous_test' ) ) ) {
        $obj->_set_ZONEMASTER_age_reuse_previous_test( $value );
    }
<<<<<<< HEAD

    {
        $obj->{_LANGUAGE_locale} = [];
        my %locale_set = ();
        my $values = $get_and_clear->( 'LANGUAGE', 'locale' );
        unless ($values) {
            push @warnings, "Use of empty LANGUAGE.locale propery is deprecated.";
            $values = 'en_US';
        }
        for my $locale_tag ( split /\s+/, $values ) {
            $locale_tag =~ /^[a-z]{2}_[A-Z]{2}$/
                or die "Illegal locale tag in LANGUAGE.locale: $locale_tag\n";
            !exists $locale_set{$locale_tag}
                or die "Repeated locale tag in LANGUAGE.locale: $locale_tag\n";

            $locale_set{$locale_tag} = 1;
            push @{$obj->{_LANGUAGE_locale}}, $locale_tag;
=======
    if ( defined( my $value = $get_and_clear->( 'LANGUAGE', 'locale' ) ) ) {
        if ( $value ne "" ) {
            $obj->_reset_LANGUAGE_locale();
            for my $locale_tag ( split / +/, $value ) {
                $obj->_add_LANGUAGE_locale( $locale_tag );
            }
>>>>>>> 3de33332
        }
    }

    $obj->{_public_profiles} = {
        default => '',
    };
    for my $name ( $ini->Parameters( 'PUBLIC PROFILES' ) ) {
        $obj->{_public_profiles}{lc $name} = $get_and_clear->( 'PUBLIC PROFILES', $name );
    }
    $obj->{_private_profiles} = {};
    for my $name ( $ini->Parameters( 'PRIVATE PROFILES' ) ) {
        $obj->{_private_profiles}{lc $name} = $get_and_clear->( 'PRIVATE PROFILES', $name );
    }

    # Check required propertys (part 2/2)
    if ( $obj->DB_engine eq 'MySQL' ) {
        die "config: missing required property MYSQL.host (required when DB.engine = MySQL and DB.database_host is unset)\n"
          if !defined $obj->MYSQL_host;

        die "config: missing required property MYSQL.user (required when DB.engine = MySQL and DB.user is unset)\n"
          if !defined $obj->MYSQL_user;

        die "config: missing required property MYSQL.password (required when DB.engine = MySQL and DB.password is unset)\n"
          if !defined $obj->MYSQL_password;

        die "config: missing required property MYSQL.database (required when DB.engine = MySQL and DB.database_name is unset)\n"
          if !defined $obj->MYSQL_database;
    }
    elsif ( $obj->DB_engine eq 'PostgreSQL' ) {
        die "config: missing required property POSTGRESQL.host (required when DB.engine = PostgreSQL and DB.database_host is unset)\n"
          if !defined $obj->POSTGRESQL_host;

        die "config: missing required property POSTGRESQL.user (required when DB.engine = PostgreSQL and DB.user is unset)\n"
          if !defined $obj->POSTGRESQL_user;

        die "config: missing required property POSTGRESQL.password (required when DB.engine = PostgreSQL and DB.password is unset)\n"
          if !defined $obj->POSTGRESQL_password;

        die "config: missing required property POSTGRESQL.database (required when DB.engine = PostgreSQL and DB.database_name is unset)\n"
          if !defined $obj->POSTGRESQL_database;
    }
    elsif ( $obj->DB_engine eq 'SQLite' ) {
        die "config: missing required property SQLITE.database_file (required when DB.engine = SQLite and DB.database_name is unset)\n"
          if !defined $obj->SQLITE_database_file;
    }

    # Check unknown property names
    {
        my @unrecognized;
        for my $section ( $ini->Sections ) {
            for my $param ( $ini->Parameters( $section ) ) {
                push @unrecognized, "$section.$param";
            }
        }
        if ( @unrecognized ) {
            die "config: unrecognized property(s): " . join( ", ", sort @unrecognized ) . "\n";
        }
    }

    # Emit deprecation warnings
    for my $message ( @warnings ) {
        $log->warning( $message );
    }

    return $obj;
}

=head1 METHODS

=head2 check_db

Returns a normalized string based on the supported databases.

=head3 EXCEPTION

Dies if the value is not one of SQLite, PostgreSQL or MySQL.

=cut

sub check_db {
    my ( $self, $db ) = @_;

    $db = untaint_engine_type( $db )    #
      // die "Unknown database '$db', should be one of SQLite, MySQL or PostgreSQL\n";

    return _normalize_engine_type( $db );
}


=head2 DB_engine

Get the value of L<DB.engine|https://github.com/zonemaster/zonemaster-backend/blob/master/docs/Configuration.md#engine>.

Returns one of C<"SQLite">, C<"PostgreSQL"> or C<"MySQL">.

=cut

sub DB_engine {
    my ( $self ) = @_;
    return $self->{_DB_engine};
}

sub _set_DB_engine {
    my ( $self, $value ) = @_;

    $value = untaint_engine_type( $value )    #
      // die "Invalid value for DB.engine: $value\n";

    $self->{_DB_engine} = _normalize_engine_type( $value );
    return;
}

=head2 DB_polling_interval

Get the value of L<DB.polling_interval|https://github.com/zonemaster/zonemaster-backend/blob/master/docs/Configuration.md#polling_interval>.

Returns a number.


=head2 MYSQL_database

Get the value of L<MYSQL.database|https://github.com/zonemaster/zonemaster-backend/blob/master/docs/Configuration.md#database>.

Returns a string.


=head2 MYSQL_host

Get the value of L<MYSQL.host|https://github.com/zonemaster/zonemaster-backend/blob/master/docs/Configuration.md#host>.

Returns a string.


=head2 MYSQL_port

Returns the L<MYSQL.port|https://github.com/zonemaster/zonemaster-backend/blob/master/docs/Configuration.md#port>
property from the loaded config.

Returns a number.


=head2 MYSQL_password

Get the value of L<MYSQL.password|https://github.com/zonemaster/zonemaster-backend/blob/master/docs/Configuration.md#password-1>.

Returns a string.


=head2 MYSQL_user

Get the value of L<MYSQL.user|https://github.com/zonemaster/zonemaster-backend/blob/master/docs/Configuration.md#user-1>.

Returns a string.


=head2 POSTGRESQL_database

Get the value of L<POSTGRESQL.database|https://github.com/zonemaster/zonemaster-backend/blob/master/docs/Configuration.md#database-1>.

Returns a string.


=head2 POSTGRESQL_host

Get the value of L<POSTGRESQL.host|https://github.com/zonemaster/zonemaster-backend/blob/master/docs/Configuration.md#host-1>.

Returns a string.


=head2 POSTGRESQL_port

Returns the L<POSTGRESQL.port|https://github.com/zonemaster/zonemaster-backend/blob/master/docs/Configuration.md#port-1>
property from the loaded config.

Returns a number.


=head2 POSTGRESQL_password

Get the value of L<POSTGRESQL.password|https://github.com/zonemaster/zonemaster-backend/blob/master/docs/Configuration.md#password-2>.

Returns a string.


=head2 POSTGRESQL_user

Get the value of L<POSTGRESQL.user|https://github.com/zonemaster/zonemaster-backend/blob/master/docs/Configuration.md#user-2>.

Returns a string.


=head2 SQLITE_database_file

Get the value of L<SQLITE.database_file|https://github.com/zonemaster/zonemaster-backend/blob/master/docs/Configuration.md#database_file>.

Returns a string.


=head2 LANGUAGE_locale

Get the value of L<LANGUAGE.locale|https://github.com/zonemaster/zonemaster-backend/blob/master/docs/Configuration.md#locale>.

Returns a mapping from two-letter locale tag prefixes to sets of full locale
tags.
This is represented by a hash of hashrefs where all second level values are
C<1>.

E.g.:

    (
        en => {
            en_GB => 1,
            en_US => 1,
        },
        sv => {
            sv_SE => 1,
        },
    )


=head2 ZONEMASTER_max_zonemaster_execution_time

Get the value of L<ZONEMASTER.max_zonemaster_execution_time|https://github.com/zonemaster/zonemaster-backend/blob/master/docs/Configuration.md#max_zonemaster_execution_time>.

Returns a number.


=head2 ZONEMASTER_number_of_processes_for_frontend_testing

Get the value of
L<ZONEMASTER.number_of_processes_for_frontend_testing|https://github.com/zonemaster/zonemaster-backend/blob/master/docs/Configuration.md#number_of_processes_for_frontend_testing>.

Returns a number.


=head2 ZONEMASTER_number_of_processes_for_batch_testing

Get the value of
L<ZONEMASTER.number_of_processes_for_batch_testing|https://github.com/zonemaster/zonemaster-backend/blob/master/docs/Configuration.md#number_of_processes_for_batch_testing>.

Returns a number.


=head2 ZONEMASTER_lock_on_queue

Get the value of
L<ZONEMASTER.lock_on_queue|https://github.com/zonemaster/zonemaster-backend/blob/master/docs/Configuration.md#lock_on_queue>.

Returns a number.


=head2 ZONEMASTER_maximal_number_of_retries

Get the value of
L<ZONEMASTER.maximal_number_of_retries|https://github.com/zonemaster/zonemaster-backend/blob/master/docs/Configuration.md#maximal_number_of_retries>.

Returns a number.


=head2 ZONEMASTER_age_reuse_previous_test

Get the value of
L<ZONEMASTER.age_reuse_previous_test|https://github.com/zonemaster/zonemaster-backend/blob/master/docs/Configuration.md#age_reuse_previous_test>.

Returns a number.

=cut

# Getters for the properties documented above
sub DB_polling_interval                                 { return $_[0]->{_DB_polling_interval}; }
sub MYSQL_host                                          { return $_[0]->{_MYSQL_host}; }
sub MYSQL_port                                          { return $_[0]->{_MYSQL_port}; }
sub MYSQL_user                                          { return $_[0]->{_MYSQL_user}; }
sub MYSQL_password                                      { return $_[0]->{_MYSQL_password}; }
sub MYSQL_database                                      { return $_[0]->{_MYSQL_database}; }
sub POSTGRESQL_host                                     { return $_[0]->{_POSTGRESQL_host}; }
sub POSTGRESQL_port                                     { return $_[0]->{_POSTGRESQL_port}; }
sub POSTGRESQL_user                                     { return $_[0]->{_POSTGRESQL_user}; }
sub POSTGRESQL_password                                 { return $_[0]->{_POSTGRESQL_password}; }
sub POSTGRESQL_database                                 { return $_[0]->{_POSTGRESQL_database}; }
sub SQLITE_database_file                                { return $_[0]->{_SQLITE_database_file}; }
sub LANGUAGE_locale                                     { return %{ $_[0]->{_LANGUAGE_locale} }; }
sub ZONEMASTER_max_zonemaster_execution_time            { return $_[0]->{_ZONEMASTER_max_zonemaster_execution_time}; }
sub ZONEMASTER_maximal_number_of_retries                { return $_[0]->{_ZONEMASTER_maximal_number_of_retries}; }
sub ZONEMASTER_lock_on_queue                            { return $_[0]->{_ZONEMASTER_lock_on_queue}; }
sub ZONEMASTER_number_of_processes_for_frontend_testing { return $_[0]->{_ZONEMASTER_number_of_processes_for_frontend_testing}; }
sub ZONEMASTER_number_of_processes_for_batch_testing    { return $_[0]->{_ZONEMASTER_number_of_processes_for_batch_testing}; }
sub ZONEMASTER_age_reuse_previous_test                  { return $_[0]->{_ZONEMASTER_age_reuse_previous_test}; }

# Compile time generation of setters for the properties documented above
UNITCHECK {
    _create_setter( '_set_DB_polling_interval',                                 '_DB_polling_interval',                                 \&untaint_strictly_positive_millis );
    _create_setter( '_set_MYSQL_host',                                          '_MYSQL_host',                                          \&untaint_host );
    _create_setter( '_set_MYSQL_port',                                          '_MYSQL_port',                                          \&untaint_strictly_positive_int );
    _create_setter( '_set_MYSQL_user',                                          '_MYSQL_user',                                          \&untaint_mariadb_user );
    _create_setter( '_set_MYSQL_password',                                      '_MYSQL_password',                                      \&untaint_password );
    _create_setter( '_set_MYSQL_database',                                      '_MYSQL_database',                                      \&untaint_mariadb_database );
    _create_setter( '_set_POSTGRESQL_host',                                     '_POSTGRESQL_host',                                     \&untaint_host );
    _create_setter( '_set_POSTGRESQL_port',                                     '_POSTGRESQL_port',                                     \&untaint_strictly_positive_int );
    _create_setter( '_set_POSTGRESQL_user',                                     '_POSTGRESQL_user',                                     \&untaint_postgresql_ident );
    _create_setter( '_set_POSTGRESQL_password',                                 '_POSTGRESQL_password',                                 \&untaint_password );
    _create_setter( '_set_POSTGRESQL_database',                                 '_POSTGRESQL_database',                                 \&untaint_postgresql_ident );
    _create_setter( '_set_SQLITE_database_file',                                '_SQLITE_database_file',                                \&untaint_abs_path );
    _create_setter( '_set_ZONEMASTER_max_zonemaster_execution_time',            '_ZONEMASTER_max_zonemaster_execution_time',            \&untaint_strictly_positive_int );
    _create_setter( '_set_ZONEMASTER_maximal_number_of_retries',                '_ZONEMASTER_maximal_number_of_retries',                \&untaint_non_negative_int );
    _create_setter( '_set_ZONEMASTER_lock_on_queue',                            '_ZONEMASTER_lock_on_queue',                            \&untaint_non_negative_int );
    _create_setter( '_set_ZONEMASTER_number_of_processes_for_frontend_testing', '_ZONEMASTER_number_of_processes_for_frontend_testing', \&untaint_strictly_positive_int );
    _create_setter( '_set_ZONEMASTER_number_of_processes_for_batch_testing',    '_ZONEMASTER_number_of_processes_for_batch_testing',    \&untaint_non_negative_int );
    _create_setter( '_set_ZONEMASTER_age_reuse_previous_test',                  '_ZONEMASTER_age_reuse_previous_test',                  \&untaint_strictly_positive_int );
}

<<<<<<< HEAD
=head2 Language_Locale_hash

Read LANGUAGE.locale from the configuration (.ini) file and returns
the valid language tags for RPCAPI. The incoming language tag
from RPCAPI is compared to those. The language tags are mapped to
locale setting value.

=head3 INPUT

None

=head3 RETURNS

A hash of valid language tags as keys with set locale value as value.
The hash is never empty.

=cut

sub Language_Locale_hash {
    # There is one special value to capture ambiguous (and therefore
    # not permitted) translation language tags.
    my ($self) = @_;
    my @localetags = @{ $self->{_LANGUAGE_locale} };
    my %locale;
    foreach my $la (@localetags) {
        (my $a) = split (/_/,$la); # $a is the language code only
        my $lo = "$la.UTF-8";
        # Set special value if the same language code is used more than once
        # with different country codes.
        if ( $locale{$a} and $locale{$a} ne $lo ) {
            $locale{$a} = 'NOT-UNIQUE';
        }
        else {
            $locale{$a} = $lo;
        }
        $locale{$la} = $lo;
    }
    return %locale;
}

=head2 ListLanguageTags

Read indirectly LANGUAGE.locale from the configuration (.ini) file
and returns a list of valid language tags for RPCAPI. The list can
be retrieved via an RPCAPI method.

=head3 INPUT

None

=head3 RETURNS

An array of valid language tags. The array is never empty.

=cut

sub ListLanguageTags {
    my ($self) = @_;
    my %locale = &Language_Locale_hash($self);
    my @langtags;
    foreach my $key (keys %locale) {
        push @langtags, $key unless $locale{$key} eq 'NOT-UNIQUE';
    }
    return @langtags;
}

=head2 GetDefaultLanguageTag

Read indirectly LANGUAGE.locale from the configuration (.ini) file
and returns the first language. This is used as the default language.

=head3 INPUT

None

=head3 RETURNS

The first valid language tag supported by the backend.

=cut

sub GetDefaultLanguageTag {
    my ($self) = @_;
    return $self->{_LANGUAGE_locale}[0];
}

=======
>>>>>>> 3de33332
sub ReadProfilesInfo {
    my ($self) = @_;

    my $profiles;
    foreach my $public_profile ( keys %{ $self->{_public_profiles} } ) {
        $profiles->{$public_profile}->{type} = 'public';
        $profiles->{$public_profile}->{profile_file_name} = $self->{_public_profiles}{$public_profile};
    }

    foreach my $private_profile ( keys %{ $self->{_private_profiles} } ) {
        $profiles->{$private_profile}->{type} = 'private';
        $profiles->{$private_profile}->{profile_file_name} = $self->{_private_profiles}{$private_profile};
    }

    return $profiles;
}

sub ListPublicProfiles {
    my ($self) = @_;

    return keys %{ $self->{_public_profiles} };
}

=head2 new_DB

Create a new database adapter object according to configuration.

The adapter connects to the database before it is returned.

=head3 INPUT

The database adapter class is selected based on the return value of
L<DB_engine>.
The database adapter class constructor is called without arguments and is
expected to configure itself according to available global configuration.

=head3 RETURNS

A configured L<Zonemaster::Backend::DB> object.

=head3 EXCEPTIONS

=over 4

=item Dies if no database engine type is defined in the configuration.

=item Dies if no adapter for the configured database engine can be loaded.

=item Dies if the adapter is unable to connect to the database.

=back

=cut

sub new_DB {
    my ($self) = @_;

    # Get DB type from config
    my $dbtype = $self->DB_engine;
    if (!defined $dbtype) {
        die "Unrecognized DB.engine in backend config";
    }

    # Load and construct DB adapter
    my $dbclass = 'Zonemaster::Backend::DB::' . $dbtype;
    require( join( "/", split( /::/, $dbclass ) ) . ".pm" );
    $dbclass->import();

    my $db = $dbclass->new({ config => $self });

    # Connect or die
    $db->dbh;

    return $db;
}

=head2 new_PM

Create a new processing manager object according to configuration.

=head3 INPUT

The values of the following attributes affect the construction of the returned object:

=over

=item ZONEMASTER_max_zonemaster_execution_time

=item ZONEMASTER_number_of_processes_for_batch_testing

=item ZONEMASTER_number_of_processes_for_frontend_testing

=back

=head3 RETURNS

A configured L<Parallel::ForkManager> object.

=cut

sub new_PM {
    my $self = shift;

    my $maximum_processes = $self->ZONEMASTER_number_of_processes_for_frontend_testing + $self->ZONEMASTER_number_of_processes_for_batch_testing;

    my $timeout = $self->ZONEMASTER_max_zonemaster_execution_time;

    my %times;

    my $pm = Parallel::ForkManager->new( $maximum_processes );
    $pm->set_waitpid_blocking_sleep( 0 ) if $pm->can( 'set_waitpid_blocking_sleep' );

    $pm->run_on_wait(
        sub {
            foreach my $pid ( $pm->running_procs ) {
                my $diff = time() - $times{$pid}[0];
                my $id   = $times{$pid}[1];

                if ( $diff > $timeout ) {
                    $log->warning( "Worker process (pid $pid, testid $id): Timeout, sending SIGKILL" );
                    kill 9, $pid;
                }
            }
        },
        1
    );

    $pm->run_on_start(
        sub {
            my ( $pid, $id ) = @_;

            $times{$pid} = [ time(), $id ];
        }
    );

    $pm->run_on_finish(
        sub {
            my ( $pid, $exitcode, $id, $signal ) = @_;

            delete $times{$pid};

            my $message =
              ( $signal )
              ? "Terminated by signal $signal (SIG$SIG_NAME[$signal])"
              : "Terminated with exit code $exitcode";

            $log->notice( "Worker process (pid $pid, testid $id): $message" );
        }
    );

    return $pm;
}

sub _add_LANGUAGE_locale {
    my ( $self, $locale_tag ) = @_;

    $locale_tag = untaint_locale_tag( $locale_tag )    #
      // die "Illegal locale tag in LANGUAGE.locale: $locale_tag\n";

    my $lang_code = $locale_tag =~ s/_..$//r;

    if ( exists $self->{_LANGUAGE_locale}{$lang_code}{$locale_tag} ) {
        die "Repeated locale tags in LANGUAGE.locale: $locale_tag\n";
    }

    $self->{_LANGUAGE_locale}{$lang_code}{$locale_tag} = 1;

    return;
}

sub _reset_LANGUAGE_locale {
    my ( $self ) = @_;

    delete $self->{_LANGUAGE_locale};

    return;
}

# Create a setter method with a given name using the given field and validator
sub _create_setter {
    my ( $setter, $field, $validate ) = @_;

    $setter =~ /^_set_([A-Z_]*)_([a-z_]*)$/
      or confess "Invalid setter name";
    my $section  = $1;
    my $property = $2;

    my $setter_impl = sub {
        my ( $self, $value ) = @_;

        $self->{$field} = $validate->( $value )    #
          // die "Invalid value for $section.$property: $value\n";

        return;
    };

    no strict 'refs';
    *$setter = $setter_impl;

    return;
}

sub _normalize_engine_type {
    my ( $value ) = @_;

    # Normalized to camel case to match the database engine Perl module name, e.g. "SQLite.pm".
    state $db_module_names = {
        mysql      => 'MySQL',
        postgresql => 'PostgreSQL',
        sqlite     => 'SQLite',
    };

    return $db_module_names->{ lc $value };
}

1;<|MERGE_RESOLUTION|>--- conflicted
+++ resolved
@@ -259,32 +259,17 @@
     if ( defined( my $value = $get_and_clear->( 'ZONEMASTER', 'age_reuse_previous_test' ) ) ) {
         $obj->_set_ZONEMASTER_age_reuse_previous_test( $value );
     }
-<<<<<<< HEAD
-
-    {
-        $obj->{_LANGUAGE_locale} = [];
-        my %locale_set = ();
-        my $values = $get_and_clear->( 'LANGUAGE', 'locale' );
-        unless ($values) {
-            push @warnings, "Use of empty LANGUAGE.locale propery is deprecated.";
-            $values = 'en_US';
-        }
-        for my $locale_tag ( split /\s+/, $values ) {
-            $locale_tag =~ /^[a-z]{2}_[A-Z]{2}$/
-                or die "Illegal locale tag in LANGUAGE.locale: $locale_tag\n";
-            !exists $locale_set{$locale_tag}
-                or die "Repeated locale tag in LANGUAGE.locale: $locale_tag\n";
-
-            $locale_set{$locale_tag} = 1;
-            push @{$obj->{_LANGUAGE_locale}}, $locale_tag;
-=======
     if ( defined( my $value = $get_and_clear->( 'LANGUAGE', 'locale' ) ) ) {
         if ( $value ne "" ) {
             $obj->_reset_LANGUAGE_locale();
+            my $default_set = 0;
             for my $locale_tag ( split / +/, $value ) {
+                if ( not $default_set ) {
+                    $obj->_set_LANGUAGE_default_locale( $locale_tag );
+                    $default_set = 1;
+                }
                 $obj->_add_LANGUAGE_locale( $locale_tag );
             }
->>>>>>> 3de33332
         }
     }
 
@@ -503,6 +488,12 @@
             sv_SE => 1,
         },
     )
+
+=head2 LANGUAGE_default_locale
+
+Get the first locale passed to the L<locale list|https://github.com/zonemaster/zonemaster-backend/blob/master/docs/Configuration.md#locale> in the configuration file.
+
+Returns a string.
 
 
 =head2 ZONEMASTER_max_zonemaster_execution_time
@@ -567,6 +558,7 @@
 sub POSTGRESQL_database                                 { return $_[0]->{_POSTGRESQL_database}; }
 sub SQLITE_database_file                                { return $_[0]->{_SQLITE_database_file}; }
 sub LANGUAGE_locale                                     { return %{ $_[0]->{_LANGUAGE_locale} }; }
+sub LANGUAGE_default_locale                             { return $_[0]->{_LANGUAGE_default_locale}; }
 sub ZONEMASTER_max_zonemaster_execution_time            { return $_[0]->{_ZONEMASTER_max_zonemaster_execution_time}; }
 sub ZONEMASTER_maximal_number_of_retries                { return $_[0]->{_ZONEMASTER_maximal_number_of_retries}; }
 sub ZONEMASTER_lock_on_queue                            { return $_[0]->{_ZONEMASTER_lock_on_queue}; }
@@ -594,97 +586,9 @@
     _create_setter( '_set_ZONEMASTER_number_of_processes_for_frontend_testing', '_ZONEMASTER_number_of_processes_for_frontend_testing', \&untaint_strictly_positive_int );
     _create_setter( '_set_ZONEMASTER_number_of_processes_for_batch_testing',    '_ZONEMASTER_number_of_processes_for_batch_testing',    \&untaint_non_negative_int );
     _create_setter( '_set_ZONEMASTER_age_reuse_previous_test',                  '_ZONEMASTER_age_reuse_previous_test',                  \&untaint_strictly_positive_int );
-}
-
-<<<<<<< HEAD
-=head2 Language_Locale_hash
-
-Read LANGUAGE.locale from the configuration (.ini) file and returns
-the valid language tags for RPCAPI. The incoming language tag
-from RPCAPI is compared to those. The language tags are mapped to
-locale setting value.
-
-=head3 INPUT
-
-None
-
-=head3 RETURNS
-
-A hash of valid language tags as keys with set locale value as value.
-The hash is never empty.
-
-=cut
-
-sub Language_Locale_hash {
-    # There is one special value to capture ambiguous (and therefore
-    # not permitted) translation language tags.
-    my ($self) = @_;
-    my @localetags = @{ $self->{_LANGUAGE_locale} };
-    my %locale;
-    foreach my $la (@localetags) {
-        (my $a) = split (/_/,$la); # $a is the language code only
-        my $lo = "$la.UTF-8";
-        # Set special value if the same language code is used more than once
-        # with different country codes.
-        if ( $locale{$a} and $locale{$a} ne $lo ) {
-            $locale{$a} = 'NOT-UNIQUE';
-        }
-        else {
-            $locale{$a} = $lo;
-        }
-        $locale{$la} = $lo;
-    }
-    return %locale;
-}
-
-=head2 ListLanguageTags
-
-Read indirectly LANGUAGE.locale from the configuration (.ini) file
-and returns a list of valid language tags for RPCAPI. The list can
-be retrieved via an RPCAPI method.
-
-=head3 INPUT
-
-None
-
-=head3 RETURNS
-
-An array of valid language tags. The array is never empty.
-
-=cut
-
-sub ListLanguageTags {
-    my ($self) = @_;
-    my %locale = &Language_Locale_hash($self);
-    my @langtags;
-    foreach my $key (keys %locale) {
-        push @langtags, $key unless $locale{$key} eq 'NOT-UNIQUE';
-    }
-    return @langtags;
-}
-
-=head2 GetDefaultLanguageTag
-
-Read indirectly LANGUAGE.locale from the configuration (.ini) file
-and returns the first language. This is used as the default language.
-
-=head3 INPUT
-
-None
-
-=head3 RETURNS
-
-The first valid language tag supported by the backend.
-
-=cut
-
-sub GetDefaultLanguageTag {
-    my ($self) = @_;
-    return $self->{_LANGUAGE_locale}[0];
-}
-
-=======
->>>>>>> 3de33332
+    _create_setter( '_set_LANGUAGE_default_locale',                             '_LANGUAGE_default_locale',                             \&untaint_locale_tag );
+}
+
 sub ReadProfilesInfo {
     my ($self) = @_;
 
@@ -859,6 +763,7 @@
     my ( $self ) = @_;
 
     delete $self->{_LANGUAGE_locale};
+    delete $self->{_LANGUAGE_default_locale};
 
     return;
 }
