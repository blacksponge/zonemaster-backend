use strict;
use warnings;
use utf8;

use Test::More tests => 2;
use Test::NoWarnings;
use Test::Differences;
use Test::Exception;
use Log::Any::Test;    # Must come before use Log::Any

use File::Basename qw( dirname );
use File::Slurp qw( read_file );
use File::Spec::Functions qw( catfile );
use Log::Any qw( $log );

subtest 'Everything but NoWarnings' => sub {

    use_ok( 'Zonemaster::Backend::Config' );

    subtest 'Set values' => sub {
        my $text = q{
            [DB]
            engine           = sqlite
            polling_interval = 1.5

            [MYSQL]
            host     = mysql-host
            port     = 3456
            user     = mysql_user
            password = mysql_password
            database = mysql_database

            [POSTGRESQL]
            host     = postgresql-host
            port     = 6543
            user     = postgresql_user
            password = postgresql_password
            database = postgresql_database

            [SQLITE]
            database_file = /var/db/zonemaster.sqlite

            [LANGUAGE]
            locale = sv_FI

            [PUBLIC PROFILES]
            default = /path/to/default.profile
            two     = /path/to/two.profile

            [PRIVATE PROFILES]
            three = /path/to/three.profile
            four  = /path/to/four.profile

            [ZONEMASTER]
            max_zonemaster_execution_time            = 1200
            number_of_processes_for_frontend_testing = 30
            number_of_processes_for_batch_testing    = 40
            lock_on_queue                            = 1
            age_reuse_previous_test                  = 800
        };
        my $config = Zonemaster::Backend::Config->parse( $text );
        isa_ok $config, 'Zonemaster::Backend::Config', 'parse() return value';
        is $config->DB_engine,            'SQLite',                    'set: DB.engine';
        is $config->DB_polling_interval,  1.5,                         'set: DB.polling_interval';
        is $config->MYSQL_host,           'mysql-host',                'set: MYSQL.host';
        is $config->MYSQL_port,           3456,                        'set: MYSQL.port';
        is $config->MYSQL_user,           'mysql_user',                'set: MYSQL.user';
        is $config->MYSQL_password,       'mysql_password',            'set: MYSQL.password';
        is $config->MYSQL_database,       'mysql_database',            'set: MYSQL.database';
        is $config->POSTGRESQL_host,      'postgresql-host',           'set: POSTGRESQL.host';
        is $config->POSTGRESQL_port,      6543,                        'set: POSTGRESQL.port';
        is $config->POSTGRESQL_user,      'postgresql_user',           'set: POSTGRESQL.user';
        is $config->POSTGRESQL_password,  'postgresql_password',       'set: POSTGRESQL.password';
        is $config->POSTGRESQL_database,  'postgresql_database',       'set: POSTGRESQL.database';
        is $config->SQLITE_database_file, '/var/db/zonemaster.sqlite', 'set: SQLITE.database_file';
        eq_or_diff { $config->LANGUAGE_locale }, { sv => { sv_FI => 1 } }, 'set: LANGUAGE.locale';
        eq_or_diff { $config->PUBLIC_PROFILES }, {    #
            default => '/path/to/default.profile',
            two     => '/path/to/two.profile'
          },
          'set: PUBLIC PROFILES';
        eq_or_diff { $config->PRIVATE_PROFILES }, {    #
            three => '/path/to/three.profile',
            four  => '/path/to/four.profile'
          },
          'set: PRIVATE PROFILES';
        is $config->ZONEMASTER_max_zonemaster_execution_time,            1200, 'set: ZONEMASTER.max_zonemaster_execution_time';
        is $config->ZONEMASTER_number_of_processes_for_frontend_testing, 30,   'set: ZONEMASTER.number_of_processes_for_frontend_testing';
        is $config->ZONEMASTER_number_of_processes_for_batch_testing,    40,   'set: ZONEMASTER.number_of_processes_for_batch_testing';
        is $config->ZONEMASTER_lock_on_queue,                            1,    'set: ZONEMASTER.lock_on_queue';
        is $config->ZONEMASTER_age_reuse_previous_test,                  800,  'set: ZONEMASTER.age_reuse_previous_test';
    };

    subtest 'Default values' => sub {
        my $text = q{
            [DB]
            engine = SQLite

            [SQLITE]
            database_file = /var/db/zonemaster.sqlite
        };
        my $config = Zonemaster::Backend::Config->parse( $text );
        cmp_ok abs( $config->DB_polling_interval - 0.5 ), '<', 0.000001, 'default: DB.polling_interval';
        is $config->MYSQL_port,      3306, 'default: MYSQL.port';
        is $config->POSTGRESQL_port, 5432, 'default: POSTGRESQL.port';
        eq_or_diff { $config->LANGUAGE_locale }, { en => { en_US => 1 } }, 'default: LANGUAGE.locale';
        eq_or_diff { $config->PUBLIC_PROFILES }, { default => undef }, 'default: PUBLIC_PROFILES';
        eq_or_diff { $config->PRIVATE_PROFILES }, {}, 'default: PRIVATE_PROFILES';
        is $config->ZONEMASTER_max_zonemaster_execution_time,            600, 'default: ZONEMASTER.max_zonemaster_execution_time';
        is $config->ZONEMASTER_number_of_processes_for_frontend_testing, 20,  'default: ZONEMASTER.number_of_processes_for_frontend_testing';
        is $config->ZONEMASTER_number_of_processes_for_batch_testing,    20,  'default: ZONEMASTER.number_of_processes_for_batch_testing';
        is $config->ZONEMASTER_lock_on_queue,                            0,   'default: ZONEMASTER.lock_on_queue';
        is $config->ZONEMASTER_age_reuse_previous_test,                  600, 'default: ZONEMASTER.age_reuse_previous_test';
    };

<<<<<<< HEAD
    subtest 'Deprecated values and fallbacks that are unconditional' => sub {
        $log->clear();
        my $text = q{
            [DB]
            engine = SQLite
            [SQLITE]
            database_file = /var/db/zonemaster.sqlite
            [LANGUAGE]
            locale =
            [RPCAPI]
            enable_add_api_user = yes
            enable_add_batch_job = no
        };
        my $config = Zonemaster::Backend::Config->parse( $text );
        $log->contains_ok( qr/deprecated.*LANGUAGE\.locale/, 'deprecated empty LANGUAGE.locale' );
        $log->contains_ok( qr/deprecated.*RPCAPI\.enable_add_api_user/, 'deprecated: RPCAPI.enable_add_api_user' );
        $log->contains_ok( qr/deprecated.*RPCAPI\.enable_add_batch_job/, 'deprecated: RPCAPI.enable_add_batch_job' );

        is $config->RPCAPI_enable_add_api_user,  1, 'set: RPCAPI.enable_add_api_user';
        is $config->RPCAPI_enable_add_batch_job, 0, 'set: RPCAPI.enable_add_batch_job';
        is $config->RPCAPI_enable_user_create,   1, 'apply: RPCAPI.enable_user_create';
        is $config->RPCAPI_enable_batch_create,  0, 'apply: RPCAPI.enable_batch_create';

        subtest 'Deprecated RPCAPI properties and precedence' => sub {
            $log->clear();
            my $text = q{
                [DB]
                engine = SQLite
                [SQLITE]
                database_file = /var/db/zonemaster.sqlite
                [RPCAPI]
                enable_add_api_user = yes
                enable_add_batch_job = no
                enable_user_create = no
                enable_batch_create = yes
            };
            my $config = Zonemaster::Backend::Config->parse( $text );

            is $config->RPCAPI_enable_add_api_user,  1, 'set: RPCAPI.enable_add_api_user';
            is $config->RPCAPI_enable_add_batch_job, 0, 'set: RPCAPI.enable_add_batch_job';
            is $config->RPCAPI_enable_user_create,   0, 'precedence: RPCAPI.enable_user_create';
            is $config->RPCAPI_enable_batch_create,  1, 'precedence: RPCAPI.enable_batch_create';
        };
    };

=======
>>>>>>> c12bee4d
    subtest 'Warnings' => sub {
        $log->clear();
        my $text = q{
            [DB]
            engine = MySQL

            [MYSQL]
            host     = localhost
            port     = 3333
            user     = mysql_user
            password = mysql_password
            database = mysql_database
        };
        my $config = Zonemaster::Backend::Config->parse( $text );
        $log->contains_ok( qr/MYSQL\.port.*MYSQL\.host/, 'warning: MYSQL.host is "localhost" and MYSQL.port defined' );
        is $config->MYSQL_host, 'localhost', 'set: MYSQL.host';
        is $config->MYSQL_port, 3333,        'set: MYSQL.port';
    };

    throws_ok {
        $log->clear();
        my $text = q{
            [DB]
            engine = SQLite
            [SQLITE]
            database_file = /var/db/zonemaster.sqlite
            [LANGUAGE]
            locale =
        };
        my $config = Zonemaster::Backend::Config->parse( $text );
    }
    qr/Use of empty LANGUAGE.locale property is not permitted/, 'die: Invalid empty locale tag';

    throws_ok {
        my $text = '{"this":"is","not":"a","valid":"ini","file":"!"}';
        Zonemaster::Backend::Config->parse( $text );
    }
    qr/Failed to parse config/, 'die: Invalid INI format';

    throws_ok {
        my $text = q{
            [DB]
            engine = Excel

            [SQLITE]
            databse_file = /var/db/zonemaster.sqlite

            [ZNMEOTAESR]
            lock_on_queue = 1
        };
        Zonemaster::Backend::Config->parse( $text );
    }
    qr{section.*ZNMEOTAESR}, 'die: Invalid section name';

    throws_ok {
        my $text = q{
            [DB]
            engine = SQLite
            pnlilog_iatnvrel = 0.5

            [SQLITE]
            database_file = /var/db/zonemaster.sqlite
        };
        Zonemaster::Backend::Config->parse( $text );
    }
    qr{property.*pnlilog_iatnvrel}, 'die: Invalid property name';

    throws_ok {
        my $text = q{
            [DB]
            engine = Excel
        };
        Zonemaster::Backend::Config->parse( $text );
    }
    qr/DB\.engine.*Excel/, 'die: Invalid DB.engine value';

    throws_ok {
        my $text = q{
            [DB]
            engine = SQLite
            polling_interval = hourly

            [SQLITE]
            databse_file = /var/db/zonemaster.sqlite
        };
        Zonemaster::Backend::Config->parse( $text );
    }
    qr{DB\.polling_interval.*hourly}, 'die: Invalid DB.polling_interval value';

    throws_ok {
        my $text = q{
            [DB]
            engine = MySQL

            [MYSQL]
            host = 192.0.2.1:3306
            user = zonemaster_user
            password = zonemaster_password
            database = zonemaster_database
        };
        Zonemaster::Backend::Config->parse( $text );
    }
    qr{MYSQL\.host.*192.0.2.1:3306}, 'die: Invalid MYSQL.host value';

    throws_ok {
        my $text = q{
            [DB]
            engine = MySQL

            [MYSQL]
            host = zonemaster-host
            user = Robert'); DROP TABLE Students;--
            password = zonemaster_password
            database = zonemaster_database
        };
        Zonemaster::Backend::Config->parse( $text );
    }
    qr{MYSQL\.user.*Robert'\); DROP TABLE Students;--}, 'die: Invalid MYSQL.user value';

    throws_ok {
        my $text = q{
            [DB]
            engine = MySQL

            [MYSQL]
            host = zonemaster-host
            user = zonemaster
            password = (╯°□°)╯︵ ┻━┻
            database = zonemaster_database
        };
        Zonemaster::Backend::Config->parse( $text );
    }
    qr{MYSQL\.password.*\(╯°□°\)╯︵ ┻━┻}, 'die: Invalid MYSQL.password value';

    throws_ok {
        my $text = q{
            [DB]
            engine = MySQL

            [MYSQL]
            host = zonemaster-host
            user = zonemaster_user
            password = zonemaster_password
            database = |)/-\'|'/-\|3/-\$[-
        };
        Zonemaster::Backend::Config->parse( $text );
    }
    qr{MYSQL\.database.*|\)/-\'|'/-\\|3/-\\$[-}, 'die: Invalid MYSQL.database value';

    throws_ok {
        my $text = q{
            [DB]
            engine = PostgreSQL

            [POSTGRESQL]
            host = 192.0.2.1:5432
            user = zonemaster_user
            password = zonemaster_password
            database = zonemaster_database
        };
        Zonemaster::Backend::Config->parse( $text );
    }
    qr{POSTGRESQL\.host.*192.0.2.1:5432}, 'die: Invalid POSTGRESQL.host value';

    throws_ok {
        my $text = q{
            [DB]
            engine = PostgreSQL

            [POSTGRESQL]
            host = zonemaster-host
            user = Robert'); DROP TABLE Students;--
            password = zonemaster_password
            database = zonemaster_database
        };
        Zonemaster::Backend::Config->parse( $text );
    }
    qr{POSTGRESQL\.user.*Robert'\); DROP TABLE Students;--}, 'die: Invalid POSTGRESQL.user value';

    throws_ok {
        my $text = q{
            [DB]
            engine = PostgreSQL

            [POSTGRESQL]
            host = zonemaster-host
            user = zonemaster
            password = (╯°□°)╯︵ ┻━┻
            database = zonemaster_database
        };
        Zonemaster::Backend::Config->parse( $text );
    }
    qr{POSTGRESQL\.password.*\(╯°□°\)╯︵ ┻━┻}, 'die: Invalid POSTGRESQL.password value';

    throws_ok {
        my $text = q{
            [DB]
            engine = PostgreSQL

            [POSTGRESQL]
            host = zonemaster-host
            user = zonemaster_user
            password = zonemaster_password
            database = |)/-\'|'/-\|3/-\$[-
        };
        Zonemaster::Backend::Config->parse( $text );
    }
    qr{POSTGRESQL\.database.*|\)/-\'|'/-\\|3/-\\$[-}, 'die: Invalid POSTGRESQL.database value';

    throws_ok {
        my $text = q{
            [DB]
            engine = SQLite

            [SQLITE]
            database_file = ./relative/path/to/zonemaster.sqlite
        };
        Zonemaster::Backend::Config->parse( $text );
    }
    qr{SQLITE\.database_file.*\./relative/path/to/zonemaster.sqlite}, 'die: Invalid SQLITE.database_file value';

    throws_ok {
        my $text = q{
            [DB]
            engine = SQLite

            [ZONEMASTER]
            max_zonemaster_execution_time = 0
        };
        Zonemaster::Backend::Config->parse( $text );
    }
    qr{ZONEMASTER\.max_zonemaster_execution_time.*0}, 'die: Invalid ZONEMASTER.max_zonemaster_execution_time value';

    throws_ok {
        my $text = q{
            [DB]
            engine = SQLite

            [ZONEMASTER]
            lock_on_queue = -1
        };
        Zonemaster::Backend::Config->parse( $text );
    }
    qr{ZONEMASTER\.lock_on_queue.*-1}, 'die: Invalid ZONEMASTER.lock_on_queue value';

    throws_ok {
        my $text = q{
            [DB]
            engine = SQLite

            [ZONEMASTER]
            number_of_processes_for_frontend_testing = 0
        };
        Zonemaster::Backend::Config->parse( $text );
    }
    qr{ZONEMASTER\.number_of_processes_for_frontend_testing.*0}, 'die: Invalid ZONEMASTER.number_of_processes_for_frontend_testing value';

    throws_ok {
        my $text = q{
            [DB]
            engine = SQLite

            [ZONEMASTER]
            number_of_processes_for_batch_testing = 100000
        };
        Zonemaster::Backend::Config->parse( $text );
    }
    qr{ZONEMASTER\.number_of_processes_for_batch_testing.*100000}, 'die: Invalid ZONEMASTER.number_of_processes_for_batch_testing value';

    throws_ok {
        my $text = q{
            [DB]
            engine = SQLite

            [ZONEMASTER]
            age_reuse_previous_test = 0
        };
        Zonemaster::Backend::Config->parse( $text );
    }
    qr{ZONEMASTER\.age_reuse_previous_test.*0}, 'die: Invalid ZONEMASTER.age_reuse_previous_test value';

    throws_ok {
        my $text = q{
            [DB]
            engine = MySQL

            [MYSQL]
            user = zonemaster_user
            password = zonemaster_password
            database = zonemaster_database
        };
        Zonemaster::Backend::Config->parse( $text );
    }
    qr/MYSQL\.host/, 'die: Missing MYSQL.host value';

    throws_ok {
        my $text = q{
            [DB]
            engine = MySQL

            [MYSQL]
            host = zonemaster-host
            password = zonemaster_password
            database = zonemaster_database
        };
        Zonemaster::Backend::Config->parse( $text );
    }
    qr/MYSQL\.user/, 'die: Missing MYSQL.user value';

    throws_ok {
        my $text = q{
            [DB]
            engine = MySQL

            [MYSQL]
            host = zonemaster-host
            user = zonemaster_user
            database = zonemaster_database
        };
        Zonemaster::Backend::Config->parse( $text );
    }
    qr/MYSQL\.password/, 'die: Missing MYSQL.password value';

    throws_ok {
        my $text = q{
            [DB]
            engine = MySQL

            [MYSQL]
            host = zonemaster-host
            user = zonemaster_user
            password = zonemaster_password
        };
        Zonemaster::Backend::Config->parse( $text );
    }
    qr/MYSQL\.database/, 'die: Missing MYSQL.database value';

    throws_ok {
        my $text = q{
            [DB]
            engine = PostgreSQL

            [POSTGRESQL]
            user = zonemaster_user
            password = zonemaster_password
            database = zonemaster_database
        };
        Zonemaster::Backend::Config->parse( $text );
    }
    qr/POSTGRESQL\.host/, 'die: Missing POSTGRESQL.host value';

    throws_ok {
        my $text = q{
            [DB]
            engine = PostgreSQL

            [POSTGRESQL]
            host = zonemaster-host
            password = zonemaster_password
            database = zonemaster_database
        };
        Zonemaster::Backend::Config->parse( $text );
    }
    qr/POSTGRESQL\.user/, 'die: Missing POSTGRESQL.user value';

    throws_ok {
        my $text = q{
            [DB]
            engine = PostgreSQL

            [POSTGRESQL]
            host = zonemaster-host
            user = zonemaster_user
            database = zonemaster_database
        };
        Zonemaster::Backend::Config->parse( $text );
    }
    qr/POSTGRESQL\.password/, 'die: Missing POSTGRESQL.password value';

    throws_ok {
        my $text = q{
            [DB]
            engine = PostgreSQL

            [POSTGRESQL]
            host = zonemaster-host
            user = zonemaster_user
            password = zonemaster_password
        };
        Zonemaster::Backend::Config->parse( $text );
    }
    qr/POSTGRESQL\.database/, 'die: Missing POSTGRESQL.database value';

    throws_ok {
        my $text = q{
            [DB]
            engine = MySQL

            [MYSQL]
            user = zonemaster_user
            password = zonemaster_password
            database = zonemaster_database
        };
        Zonemaster::Backend::Config->parse( $text );
    }
    qr/MYSQL\.host/, 'die: Missing MYSQL.host value';

    throws_ok {
        my $text = q{
            [DB]
            engine = MySQL

            [MYSQL]
            host = zonemaster-host
            password = zonemaster_password
            database = zonemaster_database
        };
        Zonemaster::Backend::Config->parse( $text );
    }
    qr/MYSQL\.user/, 'die: Missing MYSQL.user value';

    throws_ok {
        my $text = q{
            [DB]
            engine = MySQL

            [MYSQL]
            host = zonemaster-host
            user = zonemaster_user
            database = zonemaster_database
        };
        Zonemaster::Backend::Config->parse( $text );
    }
    qr/MYSQL\.password/, 'die: Missing MYSQL.password value';

    throws_ok {
        my $text = q{
            [DB]
            engine = MySQL

            [MYSQL]
            host = zonemaster-host
            user = zonemaster_user
            password = zonemaster_password
        };
        Zonemaster::Backend::Config->parse( $text );
    }
    qr/MYSQL\.database/, 'die: Missing MYSQL.database value';

    throws_ok {
        my $text = q{
            [DB]
            engine = PostgreSQL

            [POSTGRESQL]
            user = zonemaster_user
            password = zonemaster_password
            database = zonemaster_database
        };
        Zonemaster::Backend::Config->parse( $text );
    }
    qr/POSTGRESQL\.host/, 'die: Missing POSTGRESQL.host value';

    throws_ok {
        my $text = q{
            [DB]
            engine = PostgreSQL

            [POSTGRESQL]
            host = zonemaster-host
            password = zonemaster_password
            database = zonemaster_database
        };
        Zonemaster::Backend::Config->parse( $text );
    }
    qr/POSTGRESQL\.user/, 'die: Missing POSTGRESQL.user value';

    throws_ok {
        my $text = q{
            [DB]
            engine = PostgreSQL

            [POSTGRESQL]
            host = zonemaster-host
            user = zonemaster_user
            database = zonemaster_database
        };
        Zonemaster::Backend::Config->parse( $text );
    }
    qr/POSTGRESQL\.password/, 'die: Missing POSTGRESQL.password value';

    throws_ok {
        my $text = q{
            [DB]
            engine = PostgreSQL

            [POSTGRESQL]
            host = zonemaster-host
            user = zonemaster_user
            password = zonemaster_password
        };
        Zonemaster::Backend::Config->parse( $text );
    }
    qr/POSTGRESQL\.database/, 'die: Missing POSTGRESQL.database value';

    throws_ok {
        my $text = q{
            [DB]
            engine = SQLite

            [SQLITE]
            database_file = /var/db/zonemaster.sqlite

            [LANGUAGE]
            locale = English
        };
        Zonemaster::Backend::Config->parse( $text );
    }
    qr/LANGUAGE\.locale.*English/, 'die: Invalid locale_tag in LANGUAGE.locale';

    throws_ok {
        my $text = q{
            [DB]
            engine = SQLite

            [SQLITE]
            database_file = /var/db/zonemaster.sqlite

            [LANGUAGE]
            locale = en_US en_US
        };
        Zonemaster::Backend::Config->parse( $text );
    }
    qr/LANGUAGE\.locale.*en_US/, 'die: Repeated locale_tag in LANGUAGE.locale';

    lives_and {
        my $text = q{
            [DB]
            engine = SQLite

            [SQLITE]
            database_file = /var/db/zonemaster.sqlite

            [PUBLIC PROFILES]
            DEFAULT = /path/to/my.profile

            [PRIVATE PROFILES]
            SECRET = /path/to/my.profile
        };
        my $config = Zonemaster::Backend::Config->parse( $text );
        eq_or_diff { $config->PUBLIC_PROFILES },  { default => '/path/to/my.profile' }, 'normalize profile names under PUBLIC PROFILES';
        eq_or_diff { $config->PRIVATE_PROFILES }, { secret  => '/path/to/my.profile' }, 'normalize profile names under PRIVATE PROFILES';
    };

    throws_ok {
        my $text = q{
            [DB]
            engine = SQLite

            [SQLITE]
            database_file = /var/db/zonemaster.sqlite

            [PUBLIC PROFILES]
            -invalid-name- = /path/to/my.profile
        };
        Zonemaster::Backend::Config->parse( $text );
    }
    qr/PUBLIC PROFILES.*-invalid-name-/, 'die: Invalid profile name in PUBLIC PROFILES';

    throws_ok {
        my $text = q{
            [DB]
            engine = SQLite

            [SQLITE]
            database_file = /var/db/zonemaster.sqlite

            [PRIVATE PROFILES]
            -invalid-name- = /path/to/my.profile
        };
        Zonemaster::Backend::Config->parse( $text );
    }
    qr/PRIVATE PROFILES.*-invalid-name-/, 'die: Invalid profile name in PRIVATE PROFILES';

    throws_ok {
        my $text = q{
            [DB]
            engine = SQLite

            [SQLITE]
            database_file = /var/db/zonemaster.sqlite

            [PUBLIC PROFILES]
            valid-name = relative/path/to/my.profile
        };
        Zonemaster::Backend::Config->parse( $text );
    }
    qr/absolute.*valid-name/, 'die: Invalid absolute path in PUBLIC PROFILES';

    throws_ok {
        my $text = q{
            [DB]
            engine = SQLite

            [SQLITE]
            database_file = /var/db/zonemaster.sqlite

            [PRIVATE PROFILES]
            valid-name = relative/path/to/my.profile
        };
        Zonemaster::Backend::Config->parse( $text );
    }
    qr/absolute.*valid-name/, 'die: Invalid absolute path in PRIVATE PROFILES';

    throws_ok {
        my $text = q{
            [DB]
            engine = SQLite

            [SQLITE]
            database_file = /var/db/zonemaster.sqlite

            [PUBLIC PROFILES]
            valid-name = /path/to/my.profile
            valid-name = /path/to/my.profile
        };
        Zonemaster::Backend::Config->parse( $text );
    }
    qr/unique.*valid-name/, 'die: Repeated profile name in PUBLIC PROFILES section';

    throws_ok {
        my $text = q{
            [DB]
            engine = SQLite

            [SQLITE]
            database_file = /var/db/zonemaster.sqlite

            [PRIVATE PROFILES]
            valid-name = /path/to/my.profile
            valid-name = /path/to/my.profile
        };
        Zonemaster::Backend::Config->parse( $text );
    }
    qr/unique.*valid-name/, 'die: Repeated profile name in PRIVATE PROFILES section';

    throws_ok {
        my $text = q{
            [DB]
            engine = SQLite

            [SQLITE]
            database_file = /var/db/zonemaster.sqlite

            [PUBLIC PROFILES]
            pub-and-priv = /path/to/my.profile

            [PRIVATE PROFILES]
            pub-and-priv = /path/to/my.profile
        };
        Zonemaster::Backend::Config->parse( $text );
    }
    qr/unique.*pub-and-priv/, 'die: Repeated profile name across sections';

    throws_ok {
        my $text = q{
            [DB]
            engine = SQLite

            [SQLITE]
            database_file = /var/db/zonemaster.sqlite

            [PRIVATE PROFILES]
            default = /path/to/my.profile
        };
        Zonemaster::Backend::Config->parse( $text );
    }
    qr/PRIVATE PROFILES.*default/, 'die: Default profile in PRIVATE PROFILES';

    {
        my $path = catfile( dirname( $0 ), '..', 'share', 'backend_config.ini' );
        my $text = read_file( $path );
        lives_ok {
            Zonemaster::Backend::Config->parse( $text );
        } 'default config is valid';
    }

};<|MERGE_RESOLUTION|>--- conflicted
+++ resolved
@@ -113,7 +113,6 @@
         is $config->ZONEMASTER_age_reuse_previous_test,                  600, 'default: ZONEMASTER.age_reuse_previous_test';
     };
 
-<<<<<<< HEAD
     subtest 'Deprecated values and fallbacks that are unconditional' => sub {
         $log->clear();
         my $text = q{
@@ -121,14 +120,11 @@
             engine = SQLite
             [SQLITE]
             database_file = /var/db/zonemaster.sqlite
-            [LANGUAGE]
-            locale =
             [RPCAPI]
             enable_add_api_user = yes
             enable_add_batch_job = no
         };
         my $config = Zonemaster::Backend::Config->parse( $text );
-        $log->contains_ok( qr/deprecated.*LANGUAGE\.locale/, 'deprecated empty LANGUAGE.locale' );
         $log->contains_ok( qr/deprecated.*RPCAPI\.enable_add_api_user/, 'deprecated: RPCAPI.enable_add_api_user' );
         $log->contains_ok( qr/deprecated.*RPCAPI\.enable_add_batch_job/, 'deprecated: RPCAPI.enable_add_batch_job' );
 
@@ -159,8 +155,6 @@
         };
     };
 
-=======
->>>>>>> c12bee4d
     subtest 'Warnings' => sub {
         $log->clear();
         my $text = q{
