#!/usr/bin/env perl
use strict;
use warnings;

our $VERSION = '1.1.0';

use 5.14.2;

use English qw( $PID );
use JSON::PP;
use JSON::RPC::Dispatch;
use Log::Any qw( $log );
use Log::Any::Adapter;
use Log::Any::Adapter::Util qw( logging_methods logging_aliases );
use Log::Dispatch;
use POSIX;
use Plack::Builder;
use Plack::Response;
use Router::Simple::Declare;
use Try::Tiny;

BEGIN { $ENV{PERL_JSON_BACKEND} = 'JSON::PP' };

use Zonemaster::Backend::RPCAPI;
use Zonemaster::Backend::Config;
use Zonemaster::Backend::Metrics;

local $| = 1;

# Returns a Log::Any-compatible log level string, or throws an exception.
sub get_loglevel {
    my $value = $ENV{ZM_BACKEND_RPCAPI_LOGLEVEL} || 'warning';
    for my $method ( logging_methods(), logging_aliases() ) {
        if ( $value eq $method ) {
            return $method;
        }
    }
    die "Error: Unrecognized ZM_BACKEND_RPCAPI_LOGLEVEL $value\n";
}

Log::Any::Adapter->set(
    'Dispatch',
    dispatcher => Log::Dispatch->new(
        outputs => [
            [
                'Screen',
                min_level => get_loglevel(),
                stderr    => 1,
                newline   => 1,
                callbacks => sub {
                    my %args = @_;
                    $args{message} = sprintf "%s [%d] %s - %s", strftime( "%FT%TZ", gmtime ), $PID, uc $args{level}, $args{message};
                },
            ],
        ]
    ),
);

$SIG{__WARN__} = sub {
    $log->warning(map s/^\s+|\s+$//gr, map s/\n/ /gr, @_);
};

my $config = Zonemaster::Backend::Config->load_config();

Zonemaster::Backend::Metrics->setup($config->METRICS_statsd_host, $config->METRICS_statsd_port);

builder {
    enable sub {
        my $app = shift;

        # Make sure we can connect to the database
        $config->new_DB();

        return $app;
    };
};

my $handler = Zonemaster::Backend::RPCAPI->new( { config => $config } );

my $router = router {
############## FRONTEND ####################
    connect "version_info" => {
        handler => $handler,
        action => "version_info"
    };

    connect "profile_names" => {
                handler => $handler,
                action => "profile_names"
        };

    connect "get_language_tags" => {
                handler => $handler,
                action => "get_language_tags"
        };

        connect "get_host_by_name" => {
        handler => $handler,
        action => "get_host_by_name"
    };

    connect "get_data_from_parent_zone" => {
        handler => $handler,
        action => "get_data_from_parent_zone"
    };

    connect "start_domain_test" => {
        handler => $handler,
        action => "start_domain_test"
    };

    connect "test_progress" => {
        handler => $handler,
        action => "test_progress"
    };

    connect "get_test_params" => {
        handler => $handler,
        action => "get_test_params"
    };

    connect "get_test_results" => {
        handler => $handler,
        action => "get_test_results"
    };

    connect "get_test_history" => {
        handler => $handler,
        action => "get_test_history"
    };

    connect "get_batch_job_result" => {
        handler => $handler,
        action => "get_batch_job_result"
    };
};

if ($config->RPCAPI_enable_add_api_user) {
    $log->info('Enabling add_api_user method');
    $router->connect("add_api_user", {
        handler => $handler,
        action => "add_api_user"
    });
}

if ($config->RPCAPI_enable_add_batch_job) {
    $log->info('Enabling add_batch_job method');
    $router->connect("add_batch_job", {
        handler => $handler,
        action => "add_batch_job"
    });
}

my $dispatch = JSON::RPC::Dispatch->new(
    router => $router,
);

my $rpcapi_app = sub {
    my $env = shift;
    my $req = Plack::Request->new($env);
    my $res = {};
    my $content = {};
    my $json_error = '';
    try {
        my $json = $req->content;
        $content = decode_json($json);
    } catch {
        $json_error = (split /at \//, $_)[0];
    };

    if ($json_error eq '') {
        my $errors = $handler->jsonrpc_validate($content);
        if ($errors ne '') {
          $res = Plack::Response->new(200);
          $res->content_type('application/json');
          $res->body( encode_json($errors) );
          $res->finalize;
        } else {
<<<<<<< HEAD
            $res = $dispatch->handle_psgi($env, $env->{REMOTE_HOST});
            my $status = Zonemaster::Backend::Metrics->code_to_status(decode_json(@{@$res[2]}[0])->{error}->{code});
            Zonemaster::Backend::Metrics::increment("zonemaster.rpcapi.requests.$content->{method}.$status");
            $res;
=======
            $dispatch->handle_psgi($env, $env->{REMOTE_ADDR});
>>>>>>> 0ea105d1
        }
    } else {
        $res = Plack::Response->new(200);
        $res->content_type('application/json');
        $res->body( encode_json({
                    jsonrpc => '2.0',
                    id => undef,
                    error => {
                        code => '-32700',
                        message => 'Invalid JSON was received by the server.',
                        data => "$json_error"
                    }}) );
        $res->finalize;

    }
};

builder {
    enable "Plack::Middleware::ReverseProxy";
    mount "/" => $rpcapi_app;
};<|MERGE_RESOLUTION|>--- conflicted
+++ resolved
@@ -176,14 +176,10 @@
           $res->body( encode_json($errors) );
           $res->finalize;
         } else {
-<<<<<<< HEAD
-            $res = $dispatch->handle_psgi($env, $env->{REMOTE_HOST});
+            $res = $dispatch->handle_psgi($env, $env->{REMOTE_ADDR});
             my $status = Zonemaster::Backend::Metrics->code_to_status(decode_json(@{@$res[2]}[0])->{error}->{code});
             Zonemaster::Backend::Metrics::increment("zonemaster.rpcapi.requests.$content->{method}.$status");
             $res;
-=======
-            $dispatch->handle_psgi($env, $env->{REMOTE_ADDR});
->>>>>>> 0ea105d1
         }
     } else {
         $res = Plack::Response->new(200);
