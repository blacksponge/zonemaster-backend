--- conflicted
+++ resolved
@@ -138,13 +138,9 @@
             $log->info("Test found: $id");
             $pm->wait_for_available_procs();
             if ( $pm->start( $id ) == 0 ) {    # Child process
-<<<<<<< HEAD
+                $log->info("Test starting: $id");
                 Zonemaster::Backend::TestAgent->new({ config => $config })->run( $id );
-=======
-                $log->info("Test starting: $id");
-                Zonemaster::Backend::TestAgent->new->run( $id );
                 $log->info("Test completed: $id");
->>>>>>> 3a059d13
                 $pm->finish;
             }
         }
