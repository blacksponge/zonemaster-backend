# API

## Purpose

This document describes the JSON-RPC API provided by the Zonemaster *RPC API daemon*.
This API provides means to check the health of domains and to fetch domain health reports.
Health checks are called *tests* in Zonemaster lingo.


## Protocol

This API is implemented using [JSON-RPC 2.0](http://www.jsonrpc.org/specification).

JSON-RPC request objects are accepted in the body of HTTP POST requests to any path.
The HTTP request must contain the header `Content-Type: application/json`.

All JSON-RPC request and response objects have the keys `"jsonrpc"`, `"id"` and `"method"`.
For details on these, refer to the JSON-RPC 2.0 specification.


### Deviations from JSON-RPC 2.0

* The `"jsonrpc"` property is not checked.
* The error code -32603 is used for invalid arguments, as opposed to the dedicated error code -32602.
* When standard error codes are used, the accompanying messages are not the standard ones.


### Notes on the JSON-RPC 2.0 implementation

* Extra top-level properties in request objects are allowed but ignored.
* Extra properties in the `"params"` object are allowed for some methods but ignored for others.
* Error messages from the API should be considered sensitive as they sometimes leak details about the internals of the application and the system.
* The error code -32601 is used when the `"method"` property is missing, rather than the perhaps expected error code -32600.


## Request handling

When a method expects a string argument but receives an array or an object,
the value may be interpreted as something like `"ARRAY(0x1a2d1d0)"` or `"HASH(0x1a2d2c8)"`.

When a method expects a boolean argument, any kind of value is accepted.
A number of values are interpreted as false: `false`, `null`, `""`, `"0"` and any number equal to zero.
Everything else is interpreted as true.

When a method expects an integer arguments, numbers encoded in strings are also accepted and used transparently,
and numbers with fractions are rounded to the nearest integer.

For details on when a *test* are performed after it's been requested,
see the [architecture documentation](Architecture.md).


## Error reporting

If the request object is invalid JSON, an error with code `-32700` is reported.

If no method is specified or an invalid method is specified, an error with code `-32601` is reported.

All error states that occur after the RPC method has been identified are reported as internal errors with code `-32603`.


## Privilege levels

This API provides three classes of methods:

* *Unrestricted* methods are available to anyone with access to the API.
* *Authenticated* methods have parameters for username and API key credentials.
* *Administrative* methods require that the connection to the API is opened from localhost (`127.0.0.1` or `::1`).


## Data types

This sections describes a number of data types used in this API. Each data type
is based on a JSON data type, but additionally imposes its own restrictions.


### API key

Basic data type: string

This parameter is a free-form string that represent the password of an authenticated account (see [*Privilege levels*](API.md#privilege-levels))

> Note: Currently there are no restrictions on what characters that are allowed.

### Batch id

Basic data type: number

A positive integer.

The unique id of a *batch*.


### Client id

Basic data type: string

This parameter is a free-form string that represent the name of the client. It used to monitor which client (GUI) uses the API.

> Note: Currently there are no restrictions on what characters that are allowed.


### Client version

Basic data type: string

This parameter is a free-form string that represent the version of the client. It used to monitor which client (GUI) uses the API.

> Note: Currently there are no restrictions on what characters that are allowed.


### Domain name

Basic data type: string

1. If the string is a single character, that character must be `.`.

2. The length of the string must not be greater than 254 characters.

3. When the string is split at `.` characters (after IDNA conversion,
   if needed), each component part must be at most 63 characters long.

> Note: Currently there are no restrictions on what characters that are allowed.


### DS info

Basic data type: object

DS for [Delegation Signer](https://tools.ietf.org/html/rfc4034) references DNSKEY-records in the sub-delegated zone.

Properties:
* `"digest"`: A string, required. Either 40 or 64 hexadecimal characters (case insensitive).
* `"algorithm"`: An integer, optional.
* `"digtype"`: An integer, optional.
* `"keytag"`: An integer, optional.

Extra properties in *DS info* objects are ignored when present in RPC method arguments, and never returned as part of RPC method results.


### IP address

Basic data type: string

This parameter is a string that are an IPv4 or IPv6. It's validate with the following regexes:
 - IPv4 : `/^[0-9]{1,3}\.[0-9]{1,3}\.[0-9]{1,3}\.[0-9]{1,3}$/`
 - IPv6 : `/^([0-9A-Fa-f]{1,4}:[0-9A-Fa-f:]{1,}(:[0-9]{1,3}\.[0-9]{1,3}\.[0-9]{1,3}\.[0-9]{1,3})?)|([0-9A-Fa-f]{1,4}::[0-9]{1,3}\.[0-9]{1,3}\.[0-9]{1,3}\.[0-9]{1,3})$/`



### Location

Basic data type: object

The object has five keys, `"isp"`, `"country"`, `"city"`, `"longitude"`  and `"latitude"`.


* `"isp"`: a string. The Internet Service Provider of the user.
* `"country"`: a string. The country of the user.
* `"city"`: a string. The city of the user.
* `"longitude"`: a string. The longtitude of the user.
* `"latitude"`: a string. The latitude of the user.

>
> TODO Add regex
>

### Name server

Basic data type: object

Properties:

* `"ns"`: A *domain name*, required.
* `"ip"`: An *IP address*, IPv4 or IPv6 , optional.


### Priority

Basic data type: number

This parameter is any integer that will be used by The Zonemaster Test Agents to sort the test requests from highest to lowest priority.
This parameter will typically be used in a setup where a GUI will send requests to the RPC API and would like to get response as soon as possible while at the same time using the idle time for background batch testing.
The drawback of this setup will be that the GUI will have to wait for at least one background processing slot to become free (would be a few secods in a typical installation with up to 30 parallel zonemaster processes allowed)

### Profile name

Basic data type: string

* Must consist entirely of letters A-Z and a-z, digits 0-9, hyphen '-'
  and underscore '_'.
  Must not start or end with hyphen or underscore.
* Length must be between 1 and 32 characters inclusive.

<<<<<<< HEAD
The name of a [*profile*](Architecture.md#profile).

=======
The `"test_profile_2"` *profile* is identical to `"default_profile"`.

When a *profile* other than the ones listed above is requested the user receives the following error message :
```json
{
    "jsonrpc": "2.0",
    "id": 1,
    "result": {
        "message": "Invalid profile option format",
        "status": "nok"
    }
}
```
>>>>>>> 08425deb

### Progress percentage

Basic data type: number

An integer ranging from 0 (not started) to 100 (finished).


### Queue

Basic data type: number

This parameter allows an optional separation of testing in the same database. The default value for the queue is 0. It is closely related to the *lock_on_queue* parameter of the [ZONEMASTER] section of the backend_config.ini file.
The typical use case for this parameter would be a setup with several separate Test Agents running on separate physical or virtual machines each one dedicated to a specific task, for example queue 0 for frontend tests and queue 1 dedicated to batch testing. Running several Test Agents on the same machine is currently not supported.


### Severity level

Basic data type: string

One of the strings (in order from least to most severe):

* `"DEBUG"`
* `"INFO"`
* `"NOTICE"`
* `"WARNING"`
* `"ERROR"`
* `"CRITICAL"`


### Test id

Basic data type: string

Each *test* has a unique *test id*.


### Test result

Basic data type: object

The object has three keys, `"module"`, `"message"` and `"level"`.

* `"module"`: a string. The *test module* that produced the result.
* `"message"`: a string. A human-readable *message* describing that particular result.
* `"level"`: a *severity level*. The severity of the message.

Sometimes additional keys are present.

* `"ns"`: a *domain name*. The name server used by the *test module*. 
This key is added when the module name is `"NAMESERVER"`.


### Timestamp

Basic data type: string

Default database timestamp format: "Y-M-D H:M:S.ms"
Example: "2017-12-18 07:56:17.156939"

### Translation language

Basic data type: string

* Any string starting with `"fr"` is interpreted as French.
* Any string starting with `"sv"` is interpreted as Swedish.
* Any string starting with `"da"` is interpreted as Danish.
* Any other string is interpreted as English.


### Unsigned integer

 Basic data type: number
 
 An unsigned integer is either positive or zero.
 

### Username

Basic data type: string
 
This parameter is a free-form string that represent the name of an authenticated account (see [*Privilege levels*](API.md#privilege-levels))

> Note: Currently there are no restrictions on what characters that are allowed.


## API method: `version_info`

Returns the version of the Zonemaster Backend and Zonemaster Engine software combination

Example request:
```json
{
  "jsonrpc": "2.0",
  "id": 1,
  "method": "version_info"
}
```

Example response:
```json
{
  "jsonrpc": "2.0",
  "id": 1,
  "result": {
    "zonemaster_backend": "1.0.7",
    "zonemaster_engine": "v1.0.14"
  }
}
```


#### `"result"`

An object with the following properties:

* `"zonemaster_backend"`: A string. The version number of the running *Zonemaster Backend*.
* `"zonemaster_engine"`: A string. The version number of the *Zonemaster Engine* used by the *RPC API daemon*.


#### `"error"`

>
> TODO: List all possible error codes and describe what they mean enough for clients to know how react to them.
>


## API method: `get_ns_ips`

Looks up the A and AAAA records for a *domain name* on the public Internet.

Example request:
```json
{
  "jsonrpc": "2.0",
  "id": 2,
  "method": "get_ns_ips",
  "params": "zonemaster.net"
}
```

Example response:
```json
{
  "jsonrpc": "2.0",
  "id": 2,
  "result": [
    {
      "zonemaster.net": "192.134.4.83"
    },
    {
      "zonemaster.net": "2001:67c:2218:3::1:83"
    }
  ]
}
```


#### `"params"`

A *domain name*. The *domain name* whose IP addresses are to be resolved.


#### `"result"`

A list of one or two objects representing IP addresses (if 2 one is for IPv4 the
other for IPv6). The objects each have a single key and value. The key is the
*domain name* given as input. The value is an IP address for the name, or the
value `0.0.0.0` if the lookup returned no A or AAAA records.

>
> TODO: If the name resolves to two or more IPv4 address, how is that represented?
>

#### `"error"`

>
> TODO: List all possible error codes and describe what they mean enough for clients to know how react to them.
>


## API method: `get_data_from_parent_zone`

Returns all the NS/IP and DS/DNSKEY/ALGORITHM pairs of the domain from the
parent zone.

Example request:
```json
{
  "jsonrpc": "2.0",
  "id": 3,
  "method": "get_data_from_parent_zone",
  "params": "zonemaster.net"
}
```

Example response:
```json
{
  "jsonrpc": "2.0",
  "id": 3,
  "result": {
    "ns_list": [
      {
        "ns": "ns.nic.se",
        "ip": "2001:67c:124c:100a::45"
      },
      {
        "ns": "ns.nic.se",
        "ip": "91.226.36.45"
      },
      ...
    ],
    "ds_list": [
      {
        "algorithm": 5,
        "digtype": 2,
        "keytag": 54636,
        "digest": "cb496a0dcc2dff88c6445b9aafae2c6b46037d6d144e43def9e68ab429c01ac6"
      },
      {
        "keytag": 54636,
        "digest": "fd15b55e0d8ee2b5a8d510ab2b0a95e68a78bd4a",
        "algorithm": 5,
        "digtype": 1
      }
    ]
  }
}
```

>
> Note: The above example response was abbreviated for brevity to only include
> the first two elments in each list. Omitted elements are denoted by a `...`
> symbol.
>


#### `"params"`

A *domain name*. The domain whose DNS records are requested.


#### `"result"`

An object with the following properties:

* `"ns_list"`: A list of *name server* objects representing the nameservers of the given *domain name*.
* `"ds_list"`: A list of *DS info* objects representing delegated signer of the given *domain name*.


#### `"error"`

>
> TODO: List all possible error codes and describe what they mean enough for clients to know how react to them.
>


## API method: `start_domain_test`

Enqueues a new *test*.

If an identical *test* was already enqueued and hasn't been started or was enqueued less than 10 minutes earlier,
no new *test* is enqueued.
Instead the id for the already enqueued or run test is returned.

*Tests* enqueud using this method are assigned a *priority* of 10.

Example request:
```json
{
  "jsonrpc": "2.0",
  "id": 4,
  "method": "start_domain_test",
  "params": {
    "client_id": "Zonemaster Dancer Frontend",
    "domain": "zonemaster.net",
    "profile": "default_profile",
    "client_version": "1.0.1",
    "nameservers": [
      {
        "ip": "2001:67c:124c:2007::45",
        "ns": "ns3.nic.se"
      },
      {
        "ip": "192.93.0.4",
        "ns": "ns2.nic.fr"
      }
    ],
    "ds_info": [],
    "ipv6": true,
    "ipv4": true
  }
}
```

Example response:
```json
{
  "jsonrpc": "2.0",
  "id": 4,
  "result": "c45a3f8256c4a155"
}
```


#### `"params"`

An object with the following properties:

<<<<<<< HEAD
* `"client_id"`: A free-form string, optional.
* `"domain"`: A *domain name*, required.
* `"profile"`: A *profile name*, optional (default `"default"`). Run
  the test using the given profile.
* `"client_version"`: A free-form string, optional.
* `"nameservers"`: A list of *name server* objects, optional.
* `"ds_info"`: A list of *DS info* objects, optional.
* `"advanced"`: **Deprecated**. A boolean, optional.
* `"ipv6"`: A boolean, optional. (default `false`)
* `"ipv4"`: A boolean, optional. (default `false`)
* `"user_ip"`: A ..., optional.
* `"user_location_info"`: A ..., optional.
* `"priority"`: A *priority*, optional
* `"queue"`: A *queue*, optional

>
> TODO: Clarify the data type of the following `"params"` properties:
> `"user_ip"` and `"user_location_info"`.
>
> TODO: Clarify the purpose of each `"params"` property.
>
> TODO: Clarify the default value of each optional `"params"` property.
>
=======
* `"client_id"`: A *client id*, optional. Used to monitor which client uses the API.
* `"domain"`: A *domain name*, required. The zone to test.
* `"profile"`: A *profile name*, optional. Used to perform the test with a specific set of parameters and tests.
* `"client_version"`: A *client version*, optional. Used to monitor which client use the API
* `"nameservers"`: A list of *name server* objects, optional. Used to perform un-delegated test.
* `"ds_info"`: A list of *DS info* objects, optional. Used to perform un-delegated test.
* `"advanced"`: **Deprecated**. A boolean, optional.
* `"ipv6"`: A boolean, optional. (default `false`). Used to configure the test and enable IPv4 tests.
* `"ipv4"`: A boolean, optional. (default `false`). Used to configure the test and enable IPv6 tests.
* `"config"`: A string, optional. The name of a config profile.
* `"user_ip"`: An *IP address*, optional. Used to monitor information about the user. (We only keep the location of the IP).
* `"user_location_info"`: An *location* object, optional. Used to monitor information about the user. 
* `"priority"`: A *priority*, optional.
* `"queue"`: A *queue*, optional.
>>>>>>> 08425deb


#### `"result"`

A *test id*. 

If the test has been run with the same domain name within an interval of 10 mins (hard coded), 
then the new request does not trigger a new test, but returns with the results of the last test
 
#### `"error"`

* If the given `profile` is not among the [available profiles], a user
  error is returned.

>
> TODO: List all possible error codes and describe what they mean enough for clients to know how react to them.
>


## API method: `test_progress`

Reports on the progress of a *test*.

Example request:
```json
{
  "jsonrpc": "2.0",
  "id": 5,
  "method": "test_progress",
  "params": "c45a3f8256c4a155"
}
```

Example response:
```json
{
  "jsonrpc": "2.0",
  "id": 5,
  "result": 100
}
```


#### `"params"`

A *test id*. The *test* to report on.


#### `"result"`

A *progress percentage*.


#### `"error"`

>
> TODO: List all possible error codes and describe what they mean enough for clients to know how react to them.
>


## API method: `get_test_results`

Return all *test result* objects of a *test*, with *messages* in the requested *translation language*.

Example request:
```json
{
  "jsonrpc": "2.0",
  "id": 6,
  "method": "get_test_results",
  "params": {
    "id": "c45a3f8256c4a155",
    "language": "en"
  }
}
```

Example response:
```json
{
  "jsonrpc": "2.0",
  "id": 6,
  "result": {
    "creation_time": "2016-11-15 11:53:13.965982",
    "id": 25,
    "hash_id": "c45a3f8256c4a155",
    "params": {
      "ds_info": [],
      "client_version": "1.0.1",
      "domain": "zonemaster.net",
      "profile": "default_profile",
      "ipv6": true,
      "advanced": true,
      "nameservers": [
        {
          "ns": "ns3.nic.se",
          "ip": "2001:67c:124c:2007::45"
        },
        {
          "ip": "192.93.0.4",
          "ns": "ns2.nic.fr"
        }
      ],
      "ipv4": true,
      "client_id": "Zonemaster Dancer Frontend"
    },
    "results": [
      {
        "module": "SYSTEM",
        "message": "Using version v1.0.14 of the Zonemaster engine.\n",
        "level": "INFO"
      },
      {
        "message": "Configuration was read from DEFAULT CONFIGURATION\n",
        "level": "INFO",
        "module": "SYSTEM"
      },
      ...
    ]
  }
}
```

>
> Note: The above example response was abbreviated for brevity to only include
> the first two elments in each list. Omitted elements are denoted by a `...`
> symbol.
>


#### `"params"`

An object with the following properties:

* `"id"`: A *test id*, required.
* `"language"`: A *translation language*, required.


#### `"result"`

There are two different results depending on the test creation method:

In the case of a test created with `start_domain_test`:

* `"creation_time"`: A *timestamp*. The time at which the *test* was enqueued.
* `"id"`: An integer.
* `"hash_id"`: A *test id*. The *test* in question. 
* `"params"`: The `"params"` object sent to `start_domain_test` when the *test*
  was started.
* `"results"`: A list of *test result* objects.


In the case of a test created with `add_batch_job`:
* `"creation_time"`: A *timestamp*. The time at which the *test* was enqueued.
* `"id"`: An integer.
* `"hash_id"`: A *test id*. The *test* in question. 
* `"params"`: The `"params"` object sent to `start_domain_test` when the *test*
  was started.
* `"results"`: the result is a list of *test id* corresponding to each tested domain.

>
> TODO: Change name in the API of `"hash_id"` to `"test_id"`
>



#### `"error"`

>
> TODO: List all possible error codes and describe what they mean enough for clients to know how react to them.
>


## API method: `get_test_history`

Returns a list of completed *tests* for a domain.

Example request:
```json
{
  "jsonrpc": "2.0",
  "id": 7,
  "method": "get_test_history",
  "params": {
    "offset": 0,
    "limit": 200,
    "frontend_params": {
      "domain": "zonemaster.net",      
      "nameservers": [
        {
          "ns": "ns3.nic.se",
          "ip": "2001:67c:124c:2007::45"
        },
        {
          "ns": "ns2.nic.fr",
          "ip": "192.93.0.4"
        }
      ]
    }
  }
}
```

Example response:
```json
{
  "id": 7,
  "jsonrpc": "2.0",
  "result": [
    {
      "id": "c45a3f8256c4a155",
      "creation_time": "2016-11-15 11:53:13.965982",
      "overall_result": "error",
      "advanced_options": null
    },
    {
      "id": "32dd4bc0582b6bf9",
      "creation_time": "2016-11-14 08:46:41.532047",
      "overall_result": "error",
      "advanced_options": null
    },
    ...
  ]
}
```

>
> Note: The above example response was abbreviated for brevity to only include
> the first two elments in each list. Omitted elements are denoted by a `...`
> symbol.
>


#### `"params"`

An object with the following properties:

* `"offset"`: An *unsigned integer*, optional. (default: 0). Position of the first returned element from the database returned list.  
* `"limit"`: An *unsigned integer*, optional. (default: 200). Number of element returned from the *offset* element.
* `"frontend_params"`: An object.

The value of "frontend_params" is an object with the following properties:

* `"client_id"`: **Deprecated**. A *client id*, optional.
* `"domain"`: A *domain name*, required.
* `"profile"`: **Deprecated**. A *profile name*, optional.
* `"client_version"`: **Deprecated**. A *client version*, optional.
* `"nameservers"`: A boolean in order to return either "regular" (false) or "undelegated" (true), optional.
* `"ds_info"`: **Deprecated**. A list of *DS info* objects, optional.
* `"advanced"`: **Deprecated**. A boolean, optional.
* `"ipv6"`: **Deprecated**. A boolean, optional. (default: `false`)
* `"ipv4"`: **Deprecated**. A boolean, optional. (default: `false`)
* `"config"`: **Deprecated**. A string, optional. The name of a *config profile*.

#### `"result"`

An object with the following properties:

* `"id"` A *test id*.
* `"creation_time"`: A *timestamp*. Time when the Test was enqueued.
* `"advanced_options"`: **Deprecated**. A string or `null`.
  `"1"` if the `"advanced"` flag was set in the method call to `start_domain_test` that created this Test.
  In some future release this property will no longer be included in the result.
* `"overall_result"`: A string. The most severe problem level logged in the test results.
It could be:
    * `"ok"`, all is normal
    * `"warning"`, equivalent to the `"WARNING"` *severity level*.
    * `"error"`, equivalent to the `"ERROR"` *severity level*.
    * `"critical"`, equivalent to the `"CRITICAL"` *severity level*.


> TODO: What about if the *test* was created with `add_batch_job` or something else?


#### `"error"`

>
> TODO: List all possible error codes and describe what they mean enough for clients to know how react to them.
>


## API method: `add_api_user`

In order to use advanced api features such as the *batch test*, it's necessaire to previously create an api key.
This key can be obtained with the creation of a user in the system.
This function allow the creation of a new user and so, the creation of a new api key.

Add a new *user* 

This method requires the *administrative* *privilege level*.

Example request:
```json
{
  "jsonrpc": "2.0",
  "method": "add_api_user",
  "id": 4711,
  "params": {
    "username": "citron",
    "api_key": "fromage"
  }
}
```

Example response:
```json
{
  "id": 4711,
  "jsonrpc": "2.0",
  "result": 1
}
```


#### `"params"`

An object with the following properties:

* `"username"`: An *username*, required. The name of the user to add.
* `"api_key"`: An *api key*, required. The API key for the user to add.

#### `"result"`

An integer. The value is equal to 1 if the registration is a success, or 0 if it failed.

#### `"error"`
>
> TODO: List all possible error codes and describe what they mean enough for clients to know how react to them.
>

Trying to add a already existing user:
```json
{
  "code": -32603,
  "message": "User already exists\n"
}
```

Ommitting params:
```json 
{
  "message": "username or api_key not provided to the method add_api_user\n",
  "code": -32603
}
```


## API method: `add_batch_job`

Add a run a new *batch test* composed by a set of *domain name* and a *params* object.
All the domains will be tested using identical parameters.

An *api user* can only have one un-finished *batch* at a time.

If an identical *test* for a domain was already enqueued and hasn't been started or was enqueued less than 10 minutes earlier,
no new *test* is enqueued for this domain.

*Tests* enqueud using this method are assigned a *priority* of 5.


Example request:
```json
{
  "jsonrpc": "2.0",
  "id": 147559211348450,
  "method": "add_batch_job",
  "params" : {
    "api_key": "fromage",
    "username": "citron",
    "test_params": {},
    "domains": [
      "zonemaster.net",
      "domain1.se",
      "domain2.fr"
    ]
  }
}
```

Example response:
```json
{
    "jsonrpc": "2.0",
    "id": 147559211348450,
    "result": 8
}
```


#### `"params"`

An object with the following properties:

* `"username"`: An *username*. The name of the account of an authorized user.
* `"api_key"`: An *api key*. The api_key associated with the username.
* `"domains"`: A list of *domain names*. The domains to be tested.
* `"test_params"`: As described below.

The value of `"test_params"` is an object with the following properties:

<<<<<<< HEAD
* `"client_id"`: A free-form string, optional.
* `"profile"`: A *profile name*, optional (default `"default"`). Run
  the tests using the given profile.
* `"client_version"`: A free-form string, optional.
=======
* `"client_id"`: A *client id*, optional.
* `"profile"`: A *profile name*, optional.
* `"client_version"`: A *client version*, optional.
>>>>>>> 08425deb
* `"nameservers"`: A list of *name server* objects, optional.
* `"ds_info"`: A list of *DS info* objects, optional.
* `"advanced"`: **Deprecated**. A boolean, optional.
* `"ipv6"`: A boolean, optional. (default: `false`)
* `"ipv4"`: A boolean, optional. (default: `false`)
<<<<<<< HEAD
* `"user_ip"`: A ..., optional.
* `"user_location_info"`: A ..., optional.
* `"priority"`: A *priorty*, optional
=======
* `"config"`: A string, optional. The name of a *config profile*.
* `"user_ip"`: An *IP address*, optional.
* `"user_location_info"`: An *location* object, optional.
* `"priority"`: A *priority*, optional
>>>>>>> 08425deb
* `"queue"`: A *queue*, optional

>
> TODO: Are domain names actually validated in practice? Can you explain ? => There are some security tests (look postgres.pm).
>


#### `"result"`

A *batch id*.


#### `"error"`

* You can't create a new batch job.
  A *batch* with unfinished *tests* already exists for this *api user*.
* If the given `profile` is not among the [available profiles], a user
  error is returned.


>
> TODO: List all possible error codes and describe what they mean enough for clients to know how react to them.
>


## API method: `get_batch_job_result`

Return all *test id* objects of a *batch test*, with the number of finshed *test*.

Example request:
```json
{
    "jsonrpc": "2.0",
    "id": 147559211994909,
    "method": "get_batch_job_result",
    "params": "8"
}
```

Example response:
```json
{
   "jsonrpc": "2.0",
   "id": 147559211994909,
   "result": {
      "nb_finished": 5,
      "finished_test_ids": [
         "43b408794155324b",
         "be9cbb44fff0b2a8",
         "62f487731116fd87",
         "692f8ffc32d647ca",
         "6441a83fcee8d28d"
      ],
      "nb_running": 195
   }
}
```


#### `"params"`

A *batch id*.


#### `"result"`

An object with the following properties:

* `"nb_finished"`: an *unsigned integer*. The number of finished tests.
* `"nb_running"`: an *unsigned integer*. The number of running tests.
* `"finished_test_ids"`: a list of *test ids*. The set of finished *tests* in this *batch*.


#### `"error"`

>
> TODO: List all possible error codes and describe what they mean enough for clients to know how react to them.
>


## API method: `validate_syntax`

Checks the `"params"` structure for syntax coherence. It is very strict on what
is allowed and what is not to avoid any SQL injection and cross site scripting
attempts. It also checks the domain name for syntax to ensure the domain name
seems to be a valid domain name and a test by the *Zonemaster Engine* can be started.

Example request:
```json
{
    "jsonrpc": "2.0",
    "id": 143014426992009,
    "method": "validate_syntax",
    "params": {
        "domain": "zonemaster.net",
        "ipv6": 1,
        "ipv4": 1,
        "nameservers": [
            {
                "ns": "ns1.nic.fr",
                "ip": "1.2.3.4"
            },
            {
                "ns": "ns2.nic.fr",
                "ip": "192.134.4.1"
            }
        ]
    }
}
```

Example response:
```json
{
    "jsonrpc": "2.0",
    "id": 143014426992009,
    "result": {
        "status": "ok",
        "message": "Syntax ok"
    }
}
```


#### `"params"`

An object with the following properties:

<<<<<<< HEAD
* `"domain"`: a *domain name*.
* `"ipv4"`: an optional `1`, `0`, `true` or `false`.
* `"ipv6"`: an optional `1`, `0`, `true` or `false`.
* `"ds_info"`: an optional list of *DS info* objects.
* `"nameservers"`: an optional list of objects each of *name server* objects.
* `"profile"`: A *profile name*, optional (default `"default"`).
* `"advanced"`: an optional `true` or `false`.
* `"client_id"`: ...
* `"client_version"`: ...
* `"user_ip"`: ...
* `"user_location_info"`: ...
=======
* `"domain"`: A *domain name*, required.
* `"ipv6"`: A boolean, optional. (default `false`)
* `"ipv4"`: A boolean, optional. (default `false`)
* `"ds_info"`: A list of *DS info* objects, optional.
* `"nameservers"`: A list of *name server* objects, optional.
* `"profile"`: A *profile name*, optional.
* `"advanced"`: **Deprecated**. A boolean, optional.
* `"client_id"`: A *client id*, optional.
* `"client_version"`: A *client version*, optional.
* `"config"`: A string, optional. The name of a *config profile*.
* `"user_ip"`: An *IP address*, optional.
* `"user_location_info"`: A *location* object, optional.
>>>>>>> 08425deb

If the `"nameservers"` key is _not_ set, a recursive query made by the
server to its locally configured resolver for NS records for the
value of the `"domain"` key must return a reply with at least one
resource record in the Answer Section.

At least one of `"ipv4"` and `"ipv6"` must be present and either `1` or `true`.

<<<<<<< HEAD
>
> TODO: Clarify the data type of the following `"params"` properties:
> `"client_id"`, `"client_version"`, `"user_ip"`, `"user_location_info"`.
>
> TODO: Clarify the purpose of each `"params"` property.
>


=======
>>>>>>> 08425deb
#### `"result"`

An object with the following properties:

* `"status"`: either `"ok"` or `"nok"`.
* `"message"`: a string. Human-readable details about the status.

#### `"error"`

* If the given `profile` is not among the [available profiles], a user
  error is returned.

>
> TODO: List all possible error codes and describe what they mean enough for clients to know how react to them.
>


## API method: `get_test_params`

Return all *params* objects of a *test*.

Example request:
```json
{
    "jsonrpc": "2.0",
    "id": 143014426992009,
    "method": "get_test_params",
    "params": "6814584dc820354a"
}
```

Example response:
```json
{
    "jsonrpc": "2.0",
    "id": 143014426992009,
    "result": {
         "domain": "zonemaster.net",
         "profile": "default_profile",
         "client_id": "Zonemaster Dancer Frontend",
         "advanced": true,
         "nameservers": [
            {
                "ns": "ns3.nic.se",
                "ip": "2001:67c:124c:2007::45"
            },
            {
                "ip": "192.93.0.4",
                "ns": "ns2.nic.fr"
            }
         ],
         "ipv4": true,
         "ipv6": true,
         "client_version": "1.0.1",
         "ds_info": []
    }
}
```

#### `"params"`

A *test id*.


#### `"result"`

The `"params"` object sent to `start_domain_test` or `add_batch_job` when the *test* was started.


#### `"error"`

>
> TODO: List all possible error codes and describe what they mean enough for clients to know how react to them.
>

[Available profiles]: Configuration.md#profiles-section<|MERGE_RESOLUTION|>--- conflicted
+++ resolved
@@ -191,13 +191,10 @@
   Must not start or end with hyphen or underscore.
 * Length must be between 1 and 32 characters inclusive.
 
-<<<<<<< HEAD
 The name of a [*profile*](Architecture.md#profile).
 
-=======
-The `"test_profile_2"` *profile* is identical to `"default_profile"`.
-
-When a *profile* other than the ones listed above is requested the user receives the following error message :
+When a method received an unknown *profile name* value for in parameter with this type, it returns the following error message:
+
 ```json
 {
     "jsonrpc": "2.0",
@@ -208,7 +205,7 @@
     }
 }
 ```
->>>>>>> 08425deb
+
 
 ### Progress percentage
 
@@ -519,46 +516,26 @@
 
 An object with the following properties:
 
-<<<<<<< HEAD
-* `"client_id"`: A free-form string, optional.
-* `"domain"`: A *domain name*, required.
+* `"client_id"`: A *client id*, optional. Used to monitor which client uses the API.
+* `"domain"`: A *domain name*, required. The zone to test.
 * `"profile"`: A *profile name*, optional (default `"default"`). Run
   the test using the given profile.
-* `"client_version"`: A free-form string, optional.
-* `"nameservers"`: A list of *name server* objects, optional.
-* `"ds_info"`: A list of *DS info* objects, optional.
-* `"advanced"`: **Deprecated**. A boolean, optional.
-* `"ipv6"`: A boolean, optional. (default `false`)
-* `"ipv4"`: A boolean, optional. (default `false`)
-* `"user_ip"`: A ..., optional.
-* `"user_location_info"`: A ..., optional.
-* `"priority"`: A *priority*, optional
-* `"queue"`: A *queue*, optional
-
->
-> TODO: Clarify the data type of the following `"params"` properties:
-> `"user_ip"` and `"user_location_info"`.
->
-> TODO: Clarify the purpose of each `"params"` property.
->
-> TODO: Clarify the default value of each optional `"params"` property.
->
-=======
-* `"client_id"`: A *client id*, optional. Used to monitor which client uses the API.
-* `"domain"`: A *domain name*, required. The zone to test.
-* `"profile"`: A *profile name*, optional. Used to perform the test with a specific set of parameters and tests.
 * `"client_version"`: A *client version*, optional. Used to monitor which client use the API
 * `"nameservers"`: A list of *name server* objects, optional. Used to perform un-delegated test.
 * `"ds_info"`: A list of *DS info* objects, optional. Used to perform un-delegated test.
 * `"advanced"`: **Deprecated**. A boolean, optional.
 * `"ipv6"`: A boolean, optional. (default `false`). Used to configure the test and enable IPv4 tests.
 * `"ipv4"`: A boolean, optional. (default `false`). Used to configure the test and enable IPv6 tests.
-* `"config"`: A string, optional. The name of a config profile.
 * `"user_ip"`: An *IP address*, optional. Used to monitor information about the user. (We only keep the location of the IP).
 * `"user_location_info"`: An *location* object, optional. Used to monitor information about the user. 
 * `"priority"`: A *priority*, optional.
 * `"queue"`: A *queue*, optional.
->>>>>>> 08425deb
+
+>
+> TODO: Clarify the purpose of each `"params"` property.
+>
+> TODO: Clarify the default value of each optional `"params"` property.
+>
 
 
 #### `"result"`
@@ -959,31 +936,18 @@
 
 The value of `"test_params"` is an object with the following properties:
 
-<<<<<<< HEAD
-* `"client_id"`: A free-form string, optional.
+* `"client_id"`: A *client id*, optional.
 * `"profile"`: A *profile name*, optional (default `"default"`). Run
   the tests using the given profile.
-* `"client_version"`: A free-form string, optional.
-=======
-* `"client_id"`: A *client id*, optional.
-* `"profile"`: A *profile name*, optional.
 * `"client_version"`: A *client version*, optional.
->>>>>>> 08425deb
 * `"nameservers"`: A list of *name server* objects, optional.
 * `"ds_info"`: A list of *DS info* objects, optional.
 * `"advanced"`: **Deprecated**. A boolean, optional.
 * `"ipv6"`: A boolean, optional. (default: `false`)
 * `"ipv4"`: A boolean, optional. (default: `false`)
-<<<<<<< HEAD
-* `"user_ip"`: A ..., optional.
-* `"user_location_info"`: A ..., optional.
-* `"priority"`: A *priorty*, optional
-=======
-* `"config"`: A string, optional. The name of a *config profile*.
 * `"user_ip"`: An *IP address*, optional.
 * `"user_location_info"`: An *location* object, optional.
 * `"priority"`: A *priority*, optional
->>>>>>> 08425deb
 * `"queue"`: A *queue*, optional
 
 >
@@ -1112,32 +1076,16 @@
 
 An object with the following properties:
 
-<<<<<<< HEAD
-* `"domain"`: a *domain name*.
-* `"ipv4"`: an optional `1`, `0`, `true` or `false`.
-* `"ipv6"`: an optional `1`, `0`, `true` or `false`.
-* `"ds_info"`: an optional list of *DS info* objects.
-* `"nameservers"`: an optional list of objects each of *name server* objects.
-* `"profile"`: A *profile name*, optional (default `"default"`).
-* `"advanced"`: an optional `true` or `false`.
-* `"client_id"`: ...
-* `"client_version"`: ...
-* `"user_ip"`: ...
-* `"user_location_info"`: ...
-=======
 * `"domain"`: A *domain name*, required.
 * `"ipv6"`: A boolean, optional. (default `false`)
 * `"ipv4"`: A boolean, optional. (default `false`)
 * `"ds_info"`: A list of *DS info* objects, optional.
 * `"nameservers"`: A list of *name server* objects, optional.
-* `"profile"`: A *profile name*, optional.
-* `"advanced"`: **Deprecated**. A boolean, optional.
-* `"client_id"`: A *client id*, optional.
+* `"profile"`: A *profile name*, optional (default `"default"`).
+* `"advanced"`: **Deprecated**. A boolean, optional.  * `"client_id"`: A *client id*, optional.
 * `"client_version"`: A *client version*, optional.
-* `"config"`: A string, optional. The name of a *config profile*.
 * `"user_ip"`: An *IP address*, optional.
 * `"user_location_info"`: A *location* object, optional.
->>>>>>> 08425deb
 
 If the `"nameservers"` key is _not_ set, a recursive query made by the
 server to its locally configured resolver for NS records for the
@@ -1146,17 +1094,11 @@
 
 At least one of `"ipv4"` and `"ipv6"` must be present and either `1` or `true`.
 
-<<<<<<< HEAD
->
-> TODO: Clarify the data type of the following `"params"` properties:
-> `"client_id"`, `"client_version"`, `"user_ip"`, `"user_location_info"`.
 >
 > TODO: Clarify the purpose of each `"params"` property.
 >
 
 
-=======
->>>>>>> 08425deb
 #### `"result"`
 
 An object with the following properties:
