# API

## Purpose

This document describes the JSON-RPC API provided by the Zonemaster *RPC API daemon*.
This API provides means to check the health of domains and to fetch domain health reports.
Health checks are called *tests* in Zonemaster lingo.


## Protocol

This API is implemented using [JSON-RPC 2.0](http://www.jsonrpc.org/specification).

JSON-RPC request objects are accepted in the body of HTTP POST requests to any path.
The HTTP request must contain the header `Content-Type: application/json`.

All JSON-RPC request and response objects have the keys `"jsonrpc"`, `"id"` and `"method"`.
For details on these, refer to the JSON-RPC 2.0 specification.


### Deviations from JSON-RPC 2.0

* The `"jsonrpc"` property is not checked.
* The error code -32603 is used for invalid arguments, as opposed to the dedicated error code -32602.
* When standard error codes are used, the accompanying messages are not the standard ones.


### Notes on the JSON-RPC 2.0 implementation

* Extra top-level properties in request objects are allowed but ignored.
* Extra properties in the `"params"` object are allowed for some methods but ignored for others.
* Error messages from the API should be considered sensitive as they sometimes leak details about the internals of the application and the system.
* The error code -32601 is used when the `"method"` property is missing, rather than the perhaps expected error code -32600.


## Request handling

When a method expects a string argument but receives an array or an object,
the value may be interpreted as something like `"ARRAY(0x1a2d1d0)"` or `"HASH(0x1a2d2c8)"`.

When a method expects a boolean argument, any kind of value is accepted.
A number of values are interpreted as false: `false`, `null`, `""`, `"0"` and any number equal to zero.
Everything else is interpreted as true.

When a method expects an integer arguments, numbers encoded in strings are also accepted and used transparently,
and numbers with fractions are rounded to the nearest integer.

For details on when a *test* are performed after it's been requested,
see the [architecture documentation](Architecture.md).


## Error reporting

If the request object is invalid JSON, an error with code `-32700` is reported.

If no method is specified or an invalid method is specified, an error with code `-32601` is reported.

All error states that occur after the RPC method has been identified are reported as internal errors with code `-32603`.


## Privilege levels

This API provides three classes of methods:

* *Unrestricted* methods are available to anyone with access to the API.
* *Authenticated* methods have parameters for username and API key credentials.
* *Administrative* methods require that the connection to the API is opened from localhost (`127.0.0.1` or `::1`).


## Data types

This sections describes a number of data types used in this API. Each data type
is based on a JSON data type, but additionally imposes its own restrictions.


### API key

Basic data type: string

This parameter is a free-form string that represent the password of an authenticated account (see [*Privilege levels*](API.md#privilege-levels))

> Note: Currently there are no restrictions on what characters that are allowed.

### Batch id

Basic data type: number

A positive integer.

The unique id of a *batch*.


### Client id

Basic data type: string

This parameter is a free-form string that represent the name of the client. It used to monitor which client (GUI) uses the API.

> Note: Currently there are no restrictions on what characters that are allowed.


### Client version

Basic data type: string

This parameter is a free-form string that represent the version of the client. It used to monitor which client (GUI) uses the API.

> Note: Currently there are no restrictions on what characters that are allowed.


### Domain name

Basic data type: string

1. If the string is a single character, that character must be `.`.

2. The length of the string must not be greater than 254 characters.

3. When the string is split at `.` characters (after IDNA conversion,
   if needed), each component part must be at most 63 characters long.

> Note: Currently there are no restrictions on what characters that are allowed.


### DS info

Basic data type: object

DS for [Delegation Signer](https://tools.ietf.org/html/rfc4034) references DNSKEY-records in the sub-delegated zone.

Properties:
* `"digest"`: A string, required. Either 40 or 64 hexadecimal characters (case insensitive).
* `"algorithm"`: An non negative integer, optional.
* `"digtype"`: An non negative integer, optional.
* `"keytag"`: An non negative integer, optional.

Extra properties in *DS info* objects are ignored when present in RPC method arguments, and never returned as part of RPC method results.


### IP address

Basic data type: string

This parameter is a string that are an IPv4 or IPv6. It's validated with the following regexes:
 - IPv4 : `/^[0-9]{1,3}\.[0-9]{1,3}\.[0-9]{1,3}\.[0-9]{1,3}$/`
 - IPv6 : `/^([0-9A-Fa-f]{1,4}:[0-9A-Fa-f:]{1,}(:[0-9]{1,3}\.[0-9]{1,3}\.[0-9]{1,3}\.[0-9]{1,3})?)|([0-9A-Fa-f]{1,4}::[0-9]{1,3}\.[0-9]{1,3}\.[0-9]{1,3}\.[0-9]{1,3})$/`


### Name server

Basic data type: object

Properties:

* `"ns"`: A *domain name*, required.
* `"ip"`: An *IP address* (IPv4 or IPv6), optional. (default: unset)


### Priority

Basic data type: number (integer)
 
This parameter is any integer that will be used by The Zonemaster Test Agents to sort the test requests from highest to lowest priority.
This parameter will typically be used in a setup where a GUI will send requests to the RPC API and would like to get response as soon as possible while at the same time using the idle time for background batch testing.
The drawback of this setup will be that the GUI will have to wait for at least one background processing slot to become free (would be a few secods in a typical installation with up to 30 parallel zonemaster processes allowed)

### Profile name

Basic data type: string

This parameter is a case-insensitive string validated with the case-insensitive
regex `/^[a-z0-9]$|^[a-z0-9][a-z0-9_-]{0,30}[a-z0-9]$/i`.

The name of a [*profile*](Architecture.md#profile).

When a method received an unknown *profile name* value for in parameter with this type, it returns the following error message:

```json
{
    "jsonrpc": "2.0",
    "id": 1,
    "result": {
        "message": "Invalid profile option format",
        "status": "nok"
    }
}
```


### Progress percentage

Basic data type: number (integer)

An integer ranging from 0 (not started) to 100 (finished).


### Queue

Basic data type: number (integer)

This parameter allows an optional separation of testing in the same database. The default value for the queue is 0. It is closely related to the *lock_on_queue* parameter of the [ZONEMASTER] section of the backend_config.ini file.
The typical use case for this parameter would be a setup with several separate Test Agents running on separate physical or virtual machines each one dedicated to a specific task, for example queue 0 for frontend tests and queue 1 dedicated to batch testing. Running several Test Agents on the same machine is currently not supported.


### Severity level

Basic data type: string

One of the strings (in order from least to most severe):

* `"DEBUG"`
* `"INFO"`
* `"NOTICE"`
* `"WARNING"`
* `"ERROR"`
* `"CRITICAL"`


### Test id

Basic data type: string

Each *test* has a unique *test id*.


### Test result

Basic data type: object

The object has three keys, `"module"`, `"message"` and `"level"`.

* `"module"`: a string. The *test module* that produced the result.
* `"message"`: a string. A human-readable *message* describing that particular result.
* `"level"`: a *severity level*. The severity of the message.

Sometimes additional keys are present.

* `"ns"`: a *domain name*. The name server used by the *test module*. 
This key is added when the module name is `"NAMESERVER"`.


### Timestamp

Basic data type: string

Default database timestamp format: "Y-M-D H:M:S.ms"
Example: "2017-12-18 07:56:17.156939"

### Translation language

Basic data type: string

* Any string starting with `"fr"` is interpreted as French.
* Any string starting with `"sv"` is interpreted as Swedish.
* Any string starting with `"da"` is interpreted as Danish.
* Any other string is interpreted as English.


### Unsigned integer

 Basic data type: number (integer)
 
 An unsigned integer is either positive or zero.
 

### Username

Basic data type: string
 
This parameter is a free-form string that represent the name of an authenticated account (see [*Privilege levels*](API.md#privilege-levels))

> Note: Currently there are no restrictions on what characters that are allowed.


## API method: `version_info`

Returns the version of the Zonemaster Backend and Zonemaster Engine software combination

Example request:
```json
{
  "jsonrpc": "2.0",
  "id": 1,
  "method": "version_info"
}
```

Example response:
```json
{
  "jsonrpc": "2.0",
  "id": 1,
  "result": {
    "zonemaster_backend": "1.0.7",
    "zonemaster_engine": "v1.0.14"
  }
}
```


#### `"result"`

An object with the following properties:

* `"zonemaster_backend"`: A string. The version number of the running *Zonemaster Backend*.
* `"zonemaster_engine"`: A string. The version number of the *Zonemaster Engine* used by the *RPC API daemon*.


#### `"error"`

>
> TODO: List all possible error codes and describe what they mean enough for clients to know how react to them.
>


## API method: `profile_names`

Returns the names of the public subset of the [available profiles].

Example request:
```json
{
  "jsonrpc": "2.0",
  "id": 1,
  "method": "profile_names"
}
```

Example response:
```json
{
  "jsonrpc": "2.0",
  "id": 1,
  "result": [
    "default",
    "another-profile"
  ]
}
```


#### `"result"`

An array of *Profile names* in lower case. `"default"` is always included.


## API method: `get_host_by_name`

Looks up the A and AAAA records for a hostname (*domain name*) on the public Internet.

Example request:

*Valid syntax:*
```json
{
  "jsonrpc": "2.0",
  "id": 2,
  "method": "get_host_by_name",
  "params": {"hostname": "zonemaster.net"}
}
```

Example response:
```json
{
  "jsonrpc": "2.0",
  "id": 2,
  "result": [
    {
      "zonemaster.net": "192.134.4.83"
    },
    {
      "zonemaster.net": "2001:67c:2218:3::1:83"
    }
  ]
}
```


#### `"params"`

An object with the property:

`"hostname"`: A *domain name*, required. The hostname whose IP addresses are to be resolved.


#### `"result"`

A list of one or two objects representing IP addresses (if 2 one is for IPv4 the
other for IPv6). The objects each have a single key and value. The key is the
*domain name* given as input. The value is an IP address for the name, or the
value `0.0.0.0` if the lookup returned no A or AAAA records.

>
> TODO: If the name resolves to two or more IPv4 address, how is that represented?
>

#### `"error"`

>
> TODO: List all possible error codes and describe what they mean enough for clients to know how react to them.
>


## API method: `get_data_from_parent_zone`

Returns all the NS/IP and DS/DNSKEY/ALGORITHM pairs of the domain from the
parent zone.

Example request:
*Valid syntax:*
```json
{
  "jsonrpc": "2.0",
  "id": 3,
  "method": "get_data_from_parent_zone",
  "params": {"domain": "zonemaster.net"}
}
```

Example response:
```json
{
  "jsonrpc": "2.0",
  "id": 3,
  "result": {
    "ns_list": [
      {
        "ns": "ns.nic.se",
        "ip": "2001:67c:124c:100a::45"
      },
      {
        "ns": "ns.nic.se",
        "ip": "91.226.36.45"
      },
      ...
    ],
    "ds_list": [
      {
        "algorithm": 5,
        "digtype": 2,
        "keytag": 54636,
        "digest": "cb496a0dcc2dff88c6445b9aafae2c6b46037d6d144e43def9e68ab429c01ac6"
      },
      {
        "keytag": 54636,
        "digest": "fd15b55e0d8ee2b5a8d510ab2b0a95e68a78bd4a",
        "algorithm": 5,
        "digtype": 1
      }
    ]
  }
}
```

>
> Note: The above example response was abbreviated for brevity to only include
> the first two elments in each list. Omitted elements are denoted by a `...`
> symbol.
>


#### `"params"`

An object with the property:

`"domain"`: A *domain name*, required. The domain whose DNS records are requested.


#### `"result"`

An object with the following properties:

* `"ns_list"`: A list of *name server* objects representing the nameservers of the given *domain name*.
* `"ds_list"`: A list of *DS info* objects representing delegated signer of the given *domain name*.


#### `"error"`

>
> TODO: List all possible error codes and describe what they mean enough for clients to know how react to them.
>


## API method: `start_domain_test`

Enqueues a new *test*.

If an identical *test* was already enqueued and hasn't been started or was enqueued less than 10 minutes earlier,
no new *test* is enqueued.
Instead the id for the already enqueued or run test is returned.

*Tests* enqueud using this method are assigned a *priority* of 10.

Example request:
```json
{
  "jsonrpc": "2.0",
  "id": 4,
  "method": "start_domain_test",
  "params": {
    "client_id": "Zonemaster Dancer Frontend",
    "domain": "zonemaster.net",
    "profile": "default_profile",
    "client_version": "1.0.1",
    "nameservers": [
      {
        "ip": "2001:67c:124c:2007::45",
        "ns": "ns3.nic.se"
      },
      {
        "ip": "192.93.0.4",
        "ns": "ns2.nic.fr"
      }
    ],
    "ds_info": [],
    "ipv6": true,
    "ipv4": true
  }
}
```

Example response:
```json
{
  "jsonrpc": "2.0",
  "id": 4,
  "result": "c45a3f8256c4a155"
}
```


#### `"params"`

An object with the following properties:

* `"domain"`: A *domain name*, required. The zone to test.
<<<<<<< HEAD
* `"ipv4"`: A boolean, optional. (default `false`). Used to configure the test and enable IPv6 tests.
* `"ipv6"`: A boolean, optional. (default `false`). Used to configure the test and enable IPv4 tests.
* `"nameservers"`: A list of *name server* objects, optional. Used to perform un-delegated test.
* `"ds_info"`: A list of *DS info* objects, optional. Used to perform un-delegated test.
* `"profile"`: A *profile name*, optional. (default `"default"`). Run the tests using the given profile.
* `"client_id"`: A *client id*, optional. Used to monitor which client uses the API.
* `"client_version"`: A *client version*, optional. Used to monitor which client use the API.
* `"config"`: **Deprecated**. A string, optional. Ignored. Specify profile instead.
* `"priority"`: A *priority*, optional.
* `"queue"`: A *queue*, optional.

>
> TODO: Clarify the purpose of each `"params"` property.
>
> TODO: Clarify the default value of each optional `"params"` property.
>

=======
* `"ipv6"`: A boolean, optional. (default `true`). Used to configure the test and enable IPv4 tests.
* `"ipv4"`: A boolean, optional. (default `true`). Used to configure the test and enable IPv6 tests.
* `"nameservers"`: A list of *name server* objects, optional. (default: `[]`). Used to perform un-delegated test.
* `"ds_info"`: A list of *DS info* objects, optional. (default: `[]`). Used to perform un-delegated test.
* `"profile"`: A *profile name*, optional. (default: `"default"`).  Used to perform the test with a specific set of parameters and tests.
* `"client_id"`: A *client id*, optional. (default: unset). Used to monitor which client uses the API.
* `"client_version"`: A *client version*, optional. (default: unset). Used to monitor which client use the API
* `"config"`: A string, optional. The name of a config profile.
* `"priority"`: A *priority*, optional. (default: `10`)
* `"queue"`: A *queue*, optional. (default: `0`)
>>>>>>> 467718b1

#### `"result"`

A *test id*. 

If the test has been run with the same domain name within an interval of 10 mins (hard coded), 
then the new request does not trigger a new test, but returns with the results of the last test
 
#### `"error"`

* If the given `profile` is not among the [available profiles], a user
  error is returned.

>
> TODO: List all possible error codes and describe what they mean enough for clients to know how react to them.
>


## API method: `test_progress`

Reports on the progress of a *test*.

Example request:

*Valid syntax:*
```json
{
  "jsonrpc": "2.0",
  "id": 5,
  "method": "test_progress",
  "params": {"test_id": "c45a3f8256c4a155"}
}
```

Example response:
```json
{
  "jsonrpc": "2.0",
  "id": 5,
  "result": 100
}
```


#### `"params"`

An object with the property:

`"test_id"`: A *test id*, required. The *test* to report on.


#### `"result"`

A *progress percentage*.


#### `"error"`

>
> TODO: List all possible error codes and describe what they mean enough for clients to know how react to them.
>


## API method: `get_test_results`

Return all *test result* objects of a *test*, with *messages* in the requested *translation language*.

Example request:
```json
{
  "jsonrpc": "2.0",
  "id": 6,
  "method": "get_test_results",
  "params": {
    "id": "c45a3f8256c4a155",
    "language": "en"
  }
}
```

Example response:
```json
{
  "jsonrpc": "2.0",
  "id": 6,
  "result": {
    "creation_time": "2016-11-15 11:53:13.965982",
    "id": 25,
    "hash_id": "c45a3f8256c4a155",
    "params": {
      "ds_info": [],
      "client_version": "1.0.1",
      "domain": "zonemaster.net",
      "profile": "default_profile",
      "ipv6": true,
      "advanced": true,
      "nameservers": [
        {
          "ns": "ns3.nic.se",
          "ip": "2001:67c:124c:2007::45"
        },
        {
          "ip": "192.93.0.4",
          "ns": "ns2.nic.fr"
        }
      ],
      "ipv4": true,
      "client_id": "Zonemaster Dancer Frontend"
    },
    "results": [
      {
        "module": "SYSTEM",
        "message": "Using version v1.0.14 of the Zonemaster engine.\n",
        "level": "INFO"
      },
      {
        "message": "Configuration was read from DEFAULT CONFIGURATION\n",
        "level": "INFO",
        "module": "SYSTEM"
      },
      ...
    ]
  }
}
```

>
> Note: The above example response was abbreviated for brevity to only include
> the first two elments in each list. Omitted elements are denoted by a `...`
> symbol.
>


#### `"params"`

An object with the following properties:

* `"id"`: A *test id*, required.
* `"language"`: A *translation language*, required.


#### `"result"`

There are two different results depending on the test creation method:

In the case of a test created with `start_domain_test`:

* `"creation_time"`: A *timestamp*. The time at which the *test* was enqueued.
* `"id"`: An integer.
* `"hash_id"`: A *test id*. The *test* in question. 
* `"params"`: The `"params"` object sent to `start_domain_test` when the *test*
  was started.
* `"results"`: A list of *test result* objects.


In the case of a test created with `add_batch_job`:
* `"creation_time"`: A *timestamp*. The time at which the *test* was enqueued.
* `"id"`: An integer.
* `"hash_id"`: A *test id*. The *test* in question. 
* `"params"`: The `"params"` object sent to `start_domain_test` when the *test*
  was started.
* `"results"`: the result is a list of *test id* corresponding to each tested domain.

>
> TODO: Change name in the API of `"hash_id"` to `"test_id"`
>



#### `"error"`

>
> TODO: List all possible error codes and describe what they mean enough for clients to know how react to them.
>


## API method: `get_test_history`

Returns a list of completed *tests* for a domain.

Example request:
```json
{
  "jsonrpc": "2.0",
  "id": 7,
  "method": "get_test_history",
  "params": {
    "offset": 0,
    "limit": 200,
    "filter": "all",
    "frontend_params": {
      "domain": "zonemaster.net"
    }
  }
}
```

Example response:
```json
{
  "id": 7,
  "jsonrpc": "2.0",
  "result": [
    {
      "id": "c45a3f8256c4a155",
      "creation_time": "2016-11-15 11:53:13.965982",
      "overall_result": "error",
      "advanced_options": null
    },
    {
      "id": "32dd4bc0582b6bf9",
      "creation_time": "2016-11-14 08:46:41.532047",
      "overall_result": "error",
      "advanced_options": null
    },
    ...
  ]
}
```

>
> Note: The above example response was abbreviated for brevity to only include
> the first two elments in each list. Omitted elements are denoted by a `...`
> symbol.
>


#### `"params"`

An object with the following properties:

* `"offset"`: An *unsigned integer*, optional. (default: 0). Position of the first returned element from the database returned list.  
* `"limit"`: An *unsigned integer*, optional. (default: 200). Number of element returned from the *offset* element.
* `"filter"`: A string, one of `"all"`, `"delegated"` and `"undelegated"`, optional. (default: `"all"`)
* `"frontend_params"`: An object, required.

The value of "frontend_params" is an object with the following properties:

* `"domain"`: A *domain name*, required.


#### `"result"`

An object with the following properties:

* `"id"` A *test id*.
* `"creation_time"`: A *timestamp*. Time when the Test was enqueued.
* `"overall_result"`: A string. The most severe problem level logged in the test results.
It could be:
    * `"ok"`, all is normal
    * `"warning"`, equivalent to the `"WARNING"` *severity level*.
    * `"error"`, equivalent to the `"ERROR"` *severity level*.
    * `"critical"`, equivalent to the `"CRITICAL"` *severity level*.


> TODO: What about if the *test* was created with `add_batch_job` or something else?


#### `"error"`

>
> TODO: List all possible error codes and describe what they mean enough for clients to know how react to them.
>


## API method: `add_api_user`

In order to use advanced api features such as the *batch test*, it's necessaire to previously create an api key.
This key can be obtained with the creation of a user in the system.
This function allow the creation of a new user and so, the creation of a new api key.

Add a new *user* 

This method requires the *administrative* *privilege level*.

Example request:
```json
{
  "jsonrpc": "2.0",
  "method": "add_api_user",
  "id": 4711,
  "params": {
    "username": "citron",
    "api_key": "fromage"
  }
}
```

Example response:
```json
{
  "id": 4711,
  "jsonrpc": "2.0",
  "result": 1
}
```


#### `"params"`

An object with the following properties:

* `"username"`: An *username*, required. The name of the user to add.
* `"api_key"`: An *api key*, required. The API key for the user to add.

#### `"result"`

An integer. The value is equal to 1 if the registration is a success, or 0 if it failed.

#### `"error"`
>
> TODO: List all possible error codes and describe what they mean enough for clients to know how react to them.
>

Trying to add a already existing user:
```json
{
  "code": -32603,
  "message": "User already exists\n"
}
```

Ommitting params:
```json 
{
  "message": "username or api_key not provided to the method add_api_user\n",
  "code": -32603
}
```


## API method: `add_batch_job`

Add a run a new *batch test* composed by a set of *domain name* and a *params* object.
All the domains will be tested using identical parameters.

An *api user* can only have one un-finished *batch* at a time.

If an identical *test* for a domain was already enqueued and hasn't been started or was enqueued less than 10 minutes earlier,
no new *test* is enqueued for this domain.

*Tests* enqueud using this method are assigned a *priority* of 5.


Example request:
```json
{
  "jsonrpc": "2.0",
  "id": 147559211348450,
  "method": "add_batch_job",
  "params" : {
    "api_key": "fromage",
    "username": "citron",
    "test_params": {},
    "domains": [
      "zonemaster.net",
      "domain1.se",
      "domain2.fr"
    ]
  }
}
```

Example response:
```json
{
    "jsonrpc": "2.0",
    "id": 147559211348450,
    "result": 8
}
```


#### `"params"`

An object with the following properties:

* `"username"`: An *username*, required. The name of the account of an authorized user.
* `"api_key"`: An *api key*, required. The api_key associated with the username.
* `"domains"`: A list of *domain names*, required. The domains to be tested.
* `"test_params"`: As described below, optional. (default: `{}`)

The value of `"test_params"` is an object with the following properties:

<<<<<<< HEAD
* `"client_id"`: A *client id*, optional.
* `"profile"`: A *profile name*, optional (default `"default"`). Run
  the tests using the given profile.
* `"client_version"`: A *client version*, optional.
* `"nameservers"`: A list of *name server* objects, optional.
* `"ds_info"`: A list of *DS info* objects, optional.
* `"ipv6"`: A boolean, optional. (default: `false`)
* `"ipv4"`: A boolean, optional. (default: `false`)
* `"config"`: **Deprecated.** A string, optional. Ignored. Specify profile instead.
* `"priority"`: A *priority*, optional
* `"queue"`: A *queue*, optional

=======
* `"client_id"`: A *client id*, optional. (default: unset)
* `"profile"`: A *profile name*, optional. (default: `"default"`)
* `"client_version"`: A *client version*, optional. (default: unset)
* `"nameservers"`: A list of *name server* objects, optional. (default: `[]`)
* `"ds_info"`: A list of *DS info* objects, optional. (default: `[]`)
* `"ipv6"`: A boolean, optional. (default: `true`)
* `"ipv4"`: A boolean, optional. (default: `true`)
* `"config"`: A string, optional. The name of a *config profile*.
* `"priority"`: A *priority*, optional. (default: `5`)
* `"queue"`: A *queue*, optional. (default: `0`)
>>>>>>> 467718b1


#### `"result"`

A *batch id*.


#### `"error"`

* You can't create a new batch job.
  A *batch* with unfinished *tests* already exists for this *api user*.
* If the given `profile` is not among the [available profiles], a user
  error is returned.


>
> TODO: List all possible error codes and describe what they mean enough for clients to know how react to them.
>


## API method: `get_batch_job_result`

Return all *test id* objects of a *batch test*, with the number of finshed *test*.

Example request:

*Valid syntax:*
```json
{
    "jsonrpc": "2.0",
    "id": 147559211994909,
    "method": "get_batch_job_result",
    "params": {"batch_id": "8"}
}
```

Example response:
```json
{
   "jsonrpc": "2.0",
   "id": 147559211994909,
   "result": {
      "nb_finished": 5,
      "finished_test_ids": [
         "43b408794155324b",
         "be9cbb44fff0b2a8",
         "62f487731116fd87",
         "692f8ffc32d647ca",
         "6441a83fcee8d28d"
      ],
      "nb_running": 195
   }
}
```


#### `"params"`

An object with the property:

* `"batch_id"`: A *batch id*, required.


#### `"result"`

An object with the following properties:

* `"nb_finished"`: an *unsigned integer*. The number of finished tests.
* `"nb_running"`: an *unsigned integer*. The number of running tests.
* `"finished_test_ids"`: a list of *test ids*. The set of finished *tests* in this *batch*.


#### `"error"`

>
> TODO: List all possible error codes and describe what they mean enough for clients to know how react to them.
>

## API method: `get_test_params`

Return all *params* objects of a *test*.

Example request:

*Valid syntax:*
```json
{
    "jsonrpc": "2.0",
    "id": 143014426992009,
    "method": "get_test_params",
    "params": {"test_id": "6814584dc820354a"}
}
```

Example response:
```json
{
    "jsonrpc": "2.0",
    "id": 143014426992009,
    "result": {
         "domain": "zonemaster.net",
         "profile": "default_profile",
         "client_id": "Zonemaster Dancer Frontend",
         "advanced": true,
         "nameservers": [
            {
                "ns": "ns3.nic.se",
                "ip": "2001:67c:124c:2007::45"
            },
            {
                "ip": "192.93.0.4",
                "ns": "ns2.nic.fr"
            }
         ],
         "ipv4": true,
         "ipv6": true,
         "client_version": "1.0.1",
         "ds_info": []
    }
}
```

#### `"params"`

An object with the property:

* `"test_id"`: A *test id*, required.


#### `"result"`

The `"params"` object sent to `start_domain_test` or `add_batch_job` when the *test* was started.


#### `"error"`

>
> TODO: List all possible error codes and describe what they mean enough for clients to know how react to them.
>

[Available profiles]: Configuration.md#profiles-section<|MERGE_RESOLUTION|>--- conflicted
+++ resolved
@@ -535,36 +535,20 @@
 An object with the following properties:
 
 * `"domain"`: A *domain name*, required. The zone to test.
-<<<<<<< HEAD
-* `"ipv4"`: A boolean, optional. (default `false`). Used to configure the test and enable IPv6 tests.
-* `"ipv6"`: A boolean, optional. (default `false`). Used to configure the test and enable IPv4 tests.
-* `"nameservers"`: A list of *name server* objects, optional. Used to perform un-delegated test.
-* `"ds_info"`: A list of *DS info* objects, optional. Used to perform un-delegated test.
-* `"profile"`: A *profile name*, optional. (default `"default"`). Run the tests using the given profile.
-* `"client_id"`: A *client id*, optional. Used to monitor which client uses the API.
-* `"client_version"`: A *client version*, optional. Used to monitor which client use the API.
-* `"config"`: **Deprecated**. A string, optional. Ignored. Specify profile instead.
-* `"priority"`: A *priority*, optional.
-* `"queue"`: A *queue*, optional.
-
->
-> TODO: Clarify the purpose of each `"params"` property.
->
-> TODO: Clarify the default value of each optional `"params"` property.
->
-
-=======
 * `"ipv6"`: A boolean, optional. (default `true`). Used to configure the test and enable IPv4 tests.
 * `"ipv4"`: A boolean, optional. (default `true`). Used to configure the test and enable IPv6 tests.
 * `"nameservers"`: A list of *name server* objects, optional. (default: `[]`). Used to perform un-delegated test.
 * `"ds_info"`: A list of *DS info* objects, optional. (default: `[]`). Used to perform un-delegated test.
-* `"profile"`: A *profile name*, optional. (default: `"default"`).  Used to perform the test with a specific set of parameters and tests.
+* `"profile"`: A *profile name*, optional. (default `"default"`). Run the tests using the given profile.
+* `"config"`: **Deprecated**. A string, optional. Ignored. Specify `"profile"` instead.
 * `"client_id"`: A *client id*, optional. (default: unset). Used to monitor which client uses the API.
 * `"client_version"`: A *client version*, optional. (default: unset). Used to monitor which client use the API
-* `"config"`: A string, optional. The name of a config profile.
 * `"priority"`: A *priority*, optional. (default: `10`)
 * `"queue"`: A *queue*, optional. (default: `0`)
->>>>>>> 467718b1
+
+>
+> TODO: Clarify the purpose of each `"params"` property.
+>
 
 #### `"result"`
 
@@ -949,31 +933,16 @@
 
 The value of `"test_params"` is an object with the following properties:
 
-<<<<<<< HEAD
-* `"client_id"`: A *client id*, optional.
-* `"profile"`: A *profile name*, optional (default `"default"`). Run
-  the tests using the given profile.
-* `"client_version"`: A *client version*, optional.
-* `"nameservers"`: A list of *name server* objects, optional.
-* `"ds_info"`: A list of *DS info* objects, optional.
-* `"ipv6"`: A boolean, optional. (default: `false`)
-* `"ipv4"`: A boolean, optional. (default: `false`)
+* `"client_id"`: A *client id*, optional. (default: unset)
+* `"profile"`: A *profile name*, optional (default `"default"`). Run the tests using the given profile.
 * `"config"`: **Deprecated.** A string, optional. Ignored. Specify profile instead.
-* `"priority"`: A *priority*, optional
-* `"queue"`: A *queue*, optional
-
-=======
-* `"client_id"`: A *client id*, optional. (default: unset)
-* `"profile"`: A *profile name*, optional. (default: `"default"`)
 * `"client_version"`: A *client version*, optional. (default: unset)
 * `"nameservers"`: A list of *name server* objects, optional. (default: `[]`)
 * `"ds_info"`: A list of *DS info* objects, optional. (default: `[]`)
+* `"ipv4"`: A boolean, optional. (default: `true`)
 * `"ipv6"`: A boolean, optional. (default: `true`)
-* `"ipv4"`: A boolean, optional. (default: `true`)
-* `"config"`: A string, optional. The name of a *config profile*.
 * `"priority"`: A *priority*, optional. (default: `5`)
 * `"queue"`: A *queue*, optional. (default: `0`)
->>>>>>> 467718b1
 
 
 #### `"result"`
