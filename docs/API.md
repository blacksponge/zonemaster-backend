# API

## Purpose

This document describes the JSON-RPC API provided by the Zonemaster *RPC API daemon*.
This API provides means to check the health of domains and to fetch domain health reports.
Health checks are called *tests* in Zonemaster lingo.


## Protocol

This API is implemented using [JSON-RPC 2.0](http://www.jsonrpc.org/specification).

JSON-RPC request objects are accepted in the body of HTTP POST requests to any path.
The HTTP request must contain the header `Content-Type: application/json`.

All JSON-RPC request and response objects have the keys `"jsonrpc"`, `"id"` and `"method"`.
For details on these, refer to the JSON-RPC 2.0 specification.


### Deviations from JSON-RPC 2.0

* The `"jsonrpc"` property is not checked.
* The error code -32603 is used for invalid arguments, as opposed to the dedicated error code -32602.
* When standard error codes are used, the accompanying messages are not the standard ones.


### Notes on the JSON-RPC 2.0 implementation

* Extra top-level properties in request objects are allowed but ignored.
* No extra properties are allowed in the `"params"` object.
* Error messages from the API should be considered sensitive as they sometimes leak details about the internals of the application and the system.
* The error code -32601 is used when the `"method"` property is missing, rather than the perhaps expected error code -32600.


## Request handling

When a method expects a string argument but receives an array or an object,
the value may be interpreted as something like `"ARRAY(0x1a2d1d0)"` or `"HASH(0x1a2d2c8)"`.

When a method expects a boolean argument, any kind of value is accepted.
A number of values are interpreted as false: `false`, `null`, `""`, `"0"` and any number equal to zero.
Everything else is interpreted as true.

When a method expects an integer arguments, numbers encoded in strings are also accepted and used transparently,
and numbers with fractions are rounded to the nearest integer.

For details on when a *test* are performed after it's been requested,
see the [architecture documentation](Architecture.md).


## Error reporting

If the request object is invalid JSON, an error with code `-32700` is reported.

If no method is specified or an invalid method is specified, an error with code `-32601` is reported.

If no `params` object is specified when it is required, or the `params` object
for the specified method is invalid, an error with code `-32602` is reported.
For more information on the validation error data format see
[Validation error data].

All error states that occur after the RPC method has been identified are reported as internal errors with code `-32603`.


## Privilege levels

This API provides three classes of methods:

* *Unrestricted* methods are available to anyone with access to the API.
* *Authenticated* methods have parameters for username and API key credentials.
* *Administrative* methods require that the connection to the API is opened from localhost (`127.0.0.1` or `::1`).


## Data types

This sections describes a number of data types used in this API. Each data type
is based on a JSON data type, but additionally imposes its own restrictions.


### API key

Basic data type: string

A string of alphanumerics, hyphens (`-`) and underscores (`_`), of at least 1
and at most 512 characters.
I.e. a string matching `/^[a-zA-Z0-9-_]{1,512}$/`.

Represents the password of an authenticated account (see *[Privilege levels]*)


### Batch id

Basic data type: number

A strictly positive integer.

The unique id of a *batch*.


### Client id

Basic data type: string

A string of alphanumerics, hyphens, underscores, pluses (`+`), tildes (`~`),
full stops (`.`), colons (`:`) and spaces (` `), of at least 1 and at most 50
characters.
I.e. a string matching `/^[a-zA-Z0-9-+~_.: ]{1,50}$/`.

Represents the name of the client.
Used for monitoring which client (GUI) uses the API.


### Client version

Basic data type: string

A string of alphanumerics, hyphens, pluses, tildes, underscores, full stops,
colons and spaces, of at least 1 and at most 50 characters.
I.e. a string matching `/^[a-zA-Z0-9-+~_.: ]{1,50}$/`.

Represents the version of the client.
Used for monitoring which client (GUI) uses the API.


### Domain name

Basic data type: string

1. If the string is a single character, that character must be `.`.

2. The length of the string must not be greater than 254 characters.

3. When the string is split at `.` characters (after IDNA conversion,
   if needed), each component part must be at most 63 characters long.

> Note: Currently there are no restrictions on what characters that are allowed.


### DS info

Basic data type: object

DS for [Delegation Signer](https://tools.ietf.org/html/rfc4034) references DNSKEY-records in the sub-delegated zone.

Properties:
* `"digest"`: A string, required. Either 40, 64 or 96 hexadecimal characters (case insensitive).
* `"algorithm"`: An non negative integer, required.
* `"digtype"`: An non negative integer, required.
* `"keytag"`: An non negative integer, required.


### IP address

Basic data type: string

This parameter is a string that is either
 - a valid IPv4 in [dot-decimal notation] ;
 - a valid IPv6 in [recommend text format for IPv6 addresses].

### Language tag

Basic data type: string

A string matching one of the following regular expression:
* `/^[a-z]{2}$/`, preferred format.
* `/^[a-z]{2}_[A-Z]{2}$/`, **deprecated** format, use the preferred format instead.

The set of valid *language tags* is further constrained by the
[LANGUAGE.locale] property.
* If the *language tag* is a five character string, it needs to match a *locale
  tag* in [LANGUAGE.locale].
* If the *language tag* is a two-character string, it needs to match the
  first two characters of exactly one *locale tag* in [LANGUAGE.locale].
  (So that it is unambiguous which *locale tag* is matched.)

E.g. if [LANGUAGE.locale] is "en_US en_UK sv_SE", all the valid *language tags*
are "en_US", "en_UK", "sv_SE" and "sv".

The use of `language tags` that include the country code is *deprecated*.

#### Design

The two first characters of the *language tag* are intended to be an
[ISO 639-1] two-character language code and the optional two last characters
are intended to be an [ISO 3166-1 alpha-2] two-character country code.

#### Out-of-the box support

A default installation will accept the following *language tags*:

Language | Preferred language tag | Deprecated language tag
---------|------------------------|------------------
Danish   | da                     | da_DK
English  | en                     | en_US
Finnish  | fi                     | fi_FI
French   | fr                     | fr_FR
Norwegian| nb                     | nb_NO
Swedish  | sv                     | sv_SE


### Name server

Basic data type: object

Properties:

* `"ns"`: A *domain name*, required.
* `"ip"`: An *IP address* (IPv4 or IPv6), optional. (default: unset)


### Non-negative integer

Basic data type: number (integer)

A non-negative integer is either zero or strictly positive.


### Priority

Basic data type: number (integer)

This parameter is any integer that will be used by The Zonemaster Test Agents to sort the test requests from highest to lowest priority.
This parameter will typically be used in a setup where a GUI will send requests to the RPC API and would like to get response as soon as possible while at the same time using the idle time for background batch testing.
The drawback of this setup will be that the GUI will have to wait for at least one background processing slot to become free (would be a few secods in a typical installation with up to 30 parallel zonemaster processes allowed)

### Profile name

Basic data type: string

This parameter is a case-insensitive string validated with the case-insensitive
regex `/^[a-z0-9]$|^[a-z0-9][a-z0-9_-]{0,30}[a-z0-9]$/i` which must be predefined
in the configuration file as specified in the Configuration document
[profile sections].

The name of a [*profile*](Architecture.md#profile).

<<<<<<< HEAD
=======
Below are the current error messages for an incorrect *profile name*. The
messages should, however, considered to be unstable and are planned to be updated
to gain consistent error messages from the RPCAPI.

When a method receives an illegal *profile name* value for a parameter with this
type, it returns the following error message:

```json
{
    "jsonrpc":"2.0",
    "id":1,
    "error":{
        "message":"Invalid method parameter(s).",
        "data":"/profile: String does not match (?^ui:^[a-z0-9]$|^[a-z0-9][a-z0-9_-]{0,30}[a-z0-9]$).",
        "code":"-32602"
    }
}
```

When a method receives a legal but undefined *profile name* value for a parameter
with this type, it returns the following error message:

```json
{
    "jsonrpc":"2.0",
    "id":1,
    "error":{
        "message":"Internal error 009 \n",
        "code":-32603
    }
}
```
The error code is "009" (as above) if method [start_domain_test] was requested.
Instead it will be "015" if method [add_batch_job] is requested.


>>>>>>> f7a76f24
### Progress percentage

Basic data type: number (integer)

An integer ranging from 0 (not started) to 100 (finished).


### Queue

Basic data type: number (integer)

This parameter allows an optional separation of testing in the same database. The default value for the queue is 0. It is closely related to the *lock_on_queue* parameter of the [ZONEMASTER] section of the backend_config.ini file.
The typical use case for this parameter would be a setup with several separate Test Agents running on separate physical or virtual machines each one dedicated to a specific task, for example queue 0 for frontend tests and queue 1 dedicated to batch testing. Running several Test Agents on the same machine is currently not supported.


### Severity level

Basic data type: string

One of the strings (in order from least to most severe):

* `"DEBUG"`
* `"INFO"`
* `"NOTICE"`
* `"WARNING"`
* `"ERROR"`
* `"CRITICAL"`


### Test id

Basic data type: string

A string of exactly 16 lower-case hex-digits matching `/^[0-9a-f]{16}$/`.

Each *test* has a unique *test id*.


### Test result

Basic data type: object

The object has three keys, `"module"`, `"message"` and `"level"`.

* `"module"`: a string. The *test module* that produced the result.
* `"message"`: a string. A human-readable *message* describing that particular result.
* `"level"`: a *severity level*. The severity of the message.

Sometimes additional keys are present.

* `"ns"`: a *domain name*. The name server used by the *test module*.
This key is added when the module name is `"NAMESERVER"`.


### Timestamp

Basic data type: string

Default database timestamp format: "Y-M-D H:M:S.ms".
Example: "2017-12-18 07:56:17.156939"

### Username

Basic data type: string

A string of alphanumerics, dashes, full stops and at-signs, of at least 1 and at
most 50 characters.
I.e. a string matching `/^[a-zA-Z0-9-.@]{1,50}$/`.

Represents the name of an authenticated account (see *[Privilege levels]*)

### Validation error data

Basic data type: array

The items of the array are objects with two keys, `"path"` and `"message"`:
* `"path"`: a string. A [JSON Pointer] to an element in the request's param
  object. E.g.: `"/nameservers/0/ip"`.
* `"message"`: a string. The error message associated with the element
  referenced by `"path"`.


## API method: `version_info`

Returns the version of the Zonemaster Backend and Zonemaster Engine software combination

Example request:
```json
{
  "jsonrpc": "2.0",
  "id": 1,
  "method": "version_info"
}
```

Example response:
```json
{
  "jsonrpc": "2.0",
  "id": 1,
  "result": {
    "zonemaster_backend": "1.0.7",
    "zonemaster_engine": "v1.0.14"
  }
}
```


#### `"result"`

An object with the following properties:

* `"zonemaster_backend"`: A string. The version number of the running *Zonemaster Backend*.
* `"zonemaster_engine"`: A string. The version number of the *Zonemaster Engine* used by the *RPC API daemon*.


#### `"error"`

>
> TODO: List all possible error codes and describe what they mean enough for clients to know how react to them.
>


## API method: `profile_names`

Returns the names of the public subset of the
[available profiles][Profile sections].

Example request:
```json
{
  "jsonrpc": "2.0",
  "id": 1,
  "method": "profile_names"
}
```

Example response:
```json
{
  "jsonrpc": "2.0",
  "id": 1,
  "result": [
    "default",
    "another-profile"
  ]
}
```


#### `"result"`

An array of *Profile names* in lower case. `"default"` is always included.


## API method: `get_language_tags`

Returns the set of valid [*language tags*][Language tag].

> Note: If there are two [*locale tags*][LANGUAGE.locale] in [LANGUAGE.locale]
> that would give the same [short language tag][Language tag] then the short tag
> is excluded from the set of valid [*language tags*][Language tag].
>
> Note: Language tags that include country code are *deprecated*.

Example request:
```json
{
  "jsonrpc": "2.0",
  "id": 1,
  "method": "get_language_tags"
}
```

Example response:
```json
{
  "jsonrpc": "2.0",
  "id": 1,
  "result": [
    "da",
    "da_DK",
    "en",
    "en_US",
    "fi",
    "fi_FI",
    "fr",
    "fr_FR",
    "nb",
    "nb_NO",
    "sv",
    "sv_SE"
  ]
}
```


#### `"result"`

An array of *language tags*. It is never empty.


#### `"error"`

>
> TODO: List all possible error codes and describe what they mean enough for
> clients to know how react to them. Or prevent RPCAPI from starting with
> errors in the configuration file and make it not to reread the configuration
> file while running.
>


## API method: `get_host_by_name`

Looks up the A and AAAA records for a hostname (*domain name*) on the public Internet.

Example request:

*Valid syntax:*
```json
{
  "jsonrpc": "2.0",
  "id": 2,
  "method": "get_host_by_name",
  "params": {"hostname": "zonemaster.net"}
}
```

Example response:
```json
{
  "jsonrpc": "2.0",
  "id": 2,
  "result": [
    {
      "zonemaster.net": "192.134.4.83"
    },
    {
      "zonemaster.net": "2001:67c:2218:3::1:83"
    }
  ]
}
```


#### `"params"`

An object with the properties:

* `"hostname"`: A *domain name*, required. The hostname whose IP addresses are to be resolved.


#### `"result"`

A list of one or two objects representing IP addresses (if 2 one is for IPv4 the
other for IPv6). The objects each have a single key and value. The key is the
*domain name* given as input. The value is an IP address for the name, or the
value `0.0.0.0` if the lookup returned no A or AAAA records.

>
> TODO: If the name resolves to two or more IPv4 address, how is that represented?
>


#### `"error"`

* If any parameter is invalid an error code of -32602 is returned. The `data` property contains an array of all errors, see [Validation error data].

  Example of error response:

```json
{
  "error": {
    "message": "Invalid method parameter(s).",
    "code": "-32602",
    "data": [
      {
        "path": "/hostname",
        "message": "Missing property"
      }
    ]
  },
  "jsonrpc": "2.0",
  "id": 1624630143271
}
```

## API method: `get_data_from_parent_zone`

Returns all the NS/IP and DS/DNSKEY/ALGORITHM pairs of the domain from the
parent zone.

Example request:
*Valid syntax:*
```json
{
  "jsonrpc": "2.0",
  "id": 3,
  "method": "get_data_from_parent_zone",
  "params": {"domain": "zonemaster.net"}
}
```

Example response:
```json
{
  "jsonrpc": "2.0",
  "id": 3,
  "result": {
    "ns_list": [
      {
        "ns": "ns.nic.se",
        "ip": "2001:67c:124c:100a::45"
      },
      {
        "ns": "ns.nic.se",
        "ip": "91.226.36.45"
      },
      ...
    ],
    "ds_list": [
      {
        "algorithm": 5,
        "digtype": 2,
        "keytag": 54636,
        "digest": "cb496a0dcc2dff88c6445b9aafae2c6b46037d6d144e43def9e68ab429c01ac6"
      },
      {
        "keytag": 54636,
        "digest": "fd15b55e0d8ee2b5a8d510ab2b0a95e68a78bd4a",
        "algorithm": 5,
        "digtype": 1
      }
    ]
  }
}
```

>
> Note: The above example response was abbreviated for brevity to only include
> the first two elments in each list. Omitted elements are denoted by a `...`
> symbol.
>


#### `"params"`

An object with the properties:

* `"domain"`: A *domain name*, required. The domain whose DNS records are requested.

#### `"result"`

An object with the following properties:

* `"ns_list"`: A list of [*name server*][Name server] objects representing the nameservers of the given *domain name*.
* `"ds_list"`: A list of [*DS info*][DS info] objects representing delegation signer (DS record data) of the given *domain name*.


#### `"error"`

* If any parameter is invalid an error code of -32602 is returned. The `data` property contains an array of all errors, see [Validation error data].

  Example of error response:

```json
{
  "error": {
    "data": [
      {
        "message": "The domain name character(s) are not supported",
        "path": "/domain"
      }
    ],
    "code": "-32602",
    "message": "Invalid method parameter(s)."
  },
  "id": 1624630143271,
  "jsonrpc": "2.0"
}
```


## API method: `start_domain_test`

Enqueues a new *test*.

If an identical *test* was already enqueued and hasn't been started or was enqueued less than 10 minutes earlier,
no new *test* is enqueued.
Instead the id for the already enqueued or run test is returned.

*Tests* enqueued using this method are assigned a *priority* of 10.

Example request:
```json
{
  "jsonrpc": "2.0",
  "id": 4,
  "method": "start_domain_test",
  "params": {
    "client_id": "Zonemaster Dancer Frontend",
    "domain": "zonemaster.net",
    "profile": "default",
    "client_version": "1.0.1",
    "nameservers": [
      {
        "ip": "2001:67c:124c:2007::45",
        "ns": "ns3.nic.se"
      },
      {
        "ip": "192.93.0.4",
        "ns": "ns2.nic.fr"
      }
    ],
    "ds_info": [],
    "ipv6": true,
    "ipv4": true
  }
}
```

Example response:
```json
{
  "jsonrpc": "2.0",
  "id": 4,
  "result": "c45a3f8256c4a155"
}
```


#### `"params"`

An object with the following properties:

* `"domain"`: A *domain name*, required. The zone to test.
* `"ipv6"`: A boolean, optional. (default: [`net.ipv4`][net.ipv4] profile value). Used to enable or disable testing over IPv4 transport protocol.
* `"ipv4"`: A boolean, optional. (default: [`net.ipv6`][net.ipv6] profile value). Used to enable or disable testing over IPv6 transport protocol.
* `"nameservers"`: A list of [*name server*][Name server] objects, optional. (default: `[]`). Used to perform un-delegated test.
* `"ds_info"`: A list of [*DS info*][DS info] objects, optional. (default: `[]`). Used to perform un-delegated test.
* `"profile"`: A [*profile name*][profile name], optional. (default:
  `"default"`). Run the tests using the given profile.
* `"client_id"`: A *client id*, optional. (default: unset). Used to monitor which client uses the API.
* `"client_version"`: A *client version*, optional. (default: unset). Used to monitor which client use the API
* `"priority"`: A *priority*, optional. (default: `10`)
* `"queue"`: A *queue*, optional. (default: `0`)

> TODO: Clarify the purpose of each `"params"` property.
>


#### `"result"`

A *test id*.

<<<<<<< HEAD
If the test has been run with the same domain name within an interval of 10 minutes (hard coded),
then the new request does not trigger a new test, but returns with the results of the last test
=======
If a test has been requested with the same parameters (as listed below) not more
than "reuse time" ago, then a new request will not trigger a new test. Instead
the `test id` of the previous test will be returned. The default value of
"reuse time" is 600 seconds, and can be set by the [`age_reuse_previous_test`]
key in the configuration file.
>>>>>>> f7a76f24

The parameters that are compared when to determine if two requests are to be
considered to be the same are `domain`, `ipv6`, `ipv4`, `nameservers`, `ds_info`,
`profile`, `priority` and `queue`.


<<<<<<< HEAD
* If any parameter is invalid an error code of -32602 is returned. The `data` property contains an array of all errors, see [Validation error data].

  Example of error response:

```json
{
  "error": {
    "code": "-32602",
    "data": [
      {
        "message": "Expected integer - got string.",
        "path": "/ds_info/0/algorithm"
      },
      {
        "message": "Missing property.",
        "path": "/ds_info/0/digest"
      },
      {
        "path": "/profile",
        "message": "Unknown profile"
      },
      {
        "path": "/domain",
        "message": "The domain name character(s) are not supported"
      },
      {
        "path": "/nameservers/0/ip",
        "message": "Invalid IP address"
      }
    ],
    "message": "Invalid method parameter(s)."
  },
  "id": 1,
  "jsonrpc": "2.0"
}
```
=======
#### `"error"`
>>>>>>> f7a76f24

* If the given `profile` is not among the [available profiles][Profile sections],
  a user error is returned, see [profile name section][profile name].


## API method: `test_progress`

Reports on the progress of a *test*.

Example request:

*Valid syntax:*
```json
{
  "jsonrpc": "2.0",
  "id": 5,
  "method": "test_progress",
  "params": {"test_id": "c45a3f8256c4a155"}
}
```

Example response:
```json
{
  "jsonrpc": "2.0",
  "id": 5,
  "result": 100
}
```


#### `"params"`

An object with the property:

`"test_id"`: A *test id*, required. The *test* to report on.


#### `"result"`

A *progress percentage*.


#### `"error"`

>
> TODO: List all possible error codes and describe what they mean enough for clients to know how react to them.
>


## API method: `get_test_results`

Return all *test result* objects of a *test*, with *messages* in the requested language as selected by the
*language tag*.

Example request:
```json
{
  "jsonrpc": "2.0",
  "id": 6,
  "method": "get_test_results",
  "params": {
    "id": "c45a3f8256c4a155",
    "language": "en"
  }
}
```

The `id` parameter must match the `result` in the response to a `start_domain_test` call,
and that test must have been completed.

Example response:
```json
{
  "jsonrpc": "2.0",
  "id": 6,
  "result": {
    "creation_time": "2016-11-15 11:53:13.965982",
    "id": 25,
    "hash_id": "c45a3f8256c4a155",
    "params": {
      "ds_info": [],
      "client_version": "1.0.1",
      "domain": "zonemaster.net",
      "profile": "default",
      "ipv6": true,
      "nameservers": [
        {
          "ns": "ns3.nic.se",
          "ip": "2001:67c:124c:2007::45"
        },
        {
          "ip": "192.93.0.4",
          "ns": "ns2.nic.fr"
        }
      ],
      "ipv4": true,
      "client_id": "Zonemaster Dancer Frontend"
    },
    "results": [
      {
        "module": "SYSTEM",
        "message": "Using version v1.0.14 of the Zonemaster engine.\n",
        "level": "INFO"
      },
      {
        "message": "Configuration was read from DEFAULT CONFIGURATION\n",
        "level": "INFO",
        "module": "SYSTEM"
      },
      ...
    ]
  }
}
```

>
> Note: The above example response was abbreviated for brevity to only include
> the first two elments in each list. Omitted elements are denoted by a `...`
> symbol.
>


#### `"params"`

An object with the following properties:

* `"id"`: A *test id*, required.
* `"language"`: A *language tag*, required.


#### `"result"`

There are two different results depending on the test creation method:

In the case of a test created with `start_domain_test`:

* `"creation_time"`: A *timestamp*. The time at which the *test* was enqueued.
* `"id"`: An integer.
* `"hash_id"`: A *test id*. The *test* in question.
* `"params"`: A normalized version `"params"` object sent to
  `start_domain_test` when the *test* was started.
* `"results"`: A list of *test result* objects.


In the case of a test created with `add_batch_job`:
* `"creation_time"`: A *timestamp*. The time at which the *test* was enqueued.
* `"id"`: An integer.
* `"hash_id"`: A *test id*. The *test* in question.
* `"params"`: A normalized version `"params"` object sent to `add_batch_job`
  when the *test* was started.
* `"results"`: the result is a list of *test id* corresponding to each tested
  domain.

>
> TODO: Change name in the API of `"hash_id"` to `"test_id"`
>


#### `"error"`

>
> TODO: List all possible error codes and describe what they mean enough for clients to know how react to them.
>


## API method: `get_test_history`

Returns a list of completed *tests* for a domain.

Example request:
```json
{
  "jsonrpc": "2.0",
  "id": 7,
  "method": "get_test_history",
  "params": {
    "offset": 0,
    "limit": 200,
    "filter": "all",
    "frontend_params": {
      "domain": "zonemaster.net"
    }
  }
}
```

Example response:
```json
{
  "id": 7,
  "jsonrpc": "2.0",
  "result": [
    {
      "id": "c45a3f8256c4a155",
      "creation_time": "2016-11-15 11:53:13.965982",
      "overall_result": "error",
    },
    {
      "id": "32dd4bc0582b6bf9",
      "creation_time": "2016-11-14 08:46:41.532047",
      "overall_result": "error",
    },
    ...
  ]
}
```

>
> Note: The above example response was abbreviated for brevity to only include
> the first two elments in each list. Omitted elements are denoted by a `...`
> symbol.
>


#### `"params"`

An object with the following properties:

* `"offset"`: A *non-negative integer*, optional. (default: 0). Position of the first returned element from the database returned list.
* `"limit"`: A *non-negative integer*, optional. (default: 200). Number of element returned from the *offset* element.
* `"filter"`: A string, one of `"all"`, `"delegated"` and `"undelegated"`, optional. (default: `"all"`)
* `"frontend_params"`: An object, required.

The value of "frontend_params" is an object with the following properties:

* `"domain"`: A *domain name*, required.


#### `"result"`

An object with the following properties:

* `"id"` A *test id*.
* `"creation_time"`: A *timestamp*. Time when the Test was enqueued.
* `"overall_result"`: A string. The most severe problem level logged in the test results.
It could be:
    * `"ok"`, all is normal
    * `"warning"`, equivalent to the `"WARNING"` *severity level*.
    * `"error"`, equivalent to the `"ERROR"` *severity level*.
    * `"critical"`, equivalent to the `"CRITICAL"` *severity level*.


> TODO: What about if the *test* was created with `add_batch_job` or something else?


#### `"error"`

>
> TODO: List all possible error codes and describe what they mean enough for clients to know how react to them.
>


## API method: `add_api_user`

In order to use advanced api features such as the *batch test*, it's necessaire to previously create an api key.
This key can be obtained with the creation of a user in the system.
This function allow the creation of a new user and so, the creation of a new api key.

Add a new *user*

This method requires the *administrative* *privilege level*.

Example request:
```json
{
  "jsonrpc": "2.0",
  "method": "add_api_user",
  "id": 4711,
  "params": {
    "username": "citron",
    "api_key": "fromage"
  }
}
```

Example response:
```json
{
  "id": 4711,
  "jsonrpc": "2.0",
  "result": 1
}
```


#### `"params"`

An object with the following properties:

* `"username"`: An *username*, required. The name of the user to add.
* `"api_key"`: An *api key*, required. The API key for the user to add.


#### `"result"`

An integer. The value is equal to 1 if the registration is a success, or 0 if it failed.


#### `"error"`
>
> TODO: List all possible error codes and describe what they mean enough for clients to know how react to them.
>

Trying to add a already existing user:
```json
{
  "code": -32603,
  "message": "User already exists\n"
}
```

Ommitting params:
```json
{
  "message": "username or api_key not provided to the method add_api_user\n",
  "code": -32603
}
```


## API method: `add_batch_job`

Add a run a new *batch test* composed by a set of *domain name* and a *params* object.
All the domains will be tested using identical parameters.

An *api user* can only have one un-finished *batch* at a time.

If an identical *test* for a domain was already enqueued and hasn't been started or was enqueued less than 10 minutes earlier,
no new *test* is enqueued for this domain.

*Tests* enqueud using this method are assigned a *priority* of 5.


Example request:
```json
{
  "jsonrpc": "2.0",
  "id": 147559211348450,
  "method": "add_batch_job",
  "params" : {
    "api_key": "fromage",
    "username": "citron",
    "test_params": {},
    "domains": [
      "zonemaster.net",
      "domain1.se",
      "domain2.fr"
    ]
  }
}
```

Example response:
```json
{
    "jsonrpc": "2.0",
    "id": 147559211348450,
    "result": 8
}
```


#### `"params"`

An object with the following properties:

* `"username"`: An *username*, required. The name of the account of an authorized user.
* `"api_key"`: An *api key*, required. The api_key associated with the username.
* `"domains"`: A list of *domain names*, required. The domains to be tested.
* `"test_params"`: As described below, optional. (default: `{}`)

The value of `"test_params"` is an object with the following properties:

* `"client_id"`: A *client id*, optional. (default: unset)
* `"profile"`: A [*profile name*][profile name], optional (default: 
  `"default"`). Run the tests using the given profile.
* `"client_version"`: A *client version*, optional. (default: unset)
* `"nameservers"`: A list of [*name server*][Name server] objects, optional. (default: `[]`)
* `"ds_info"`: A list of [*DS info*][DS info] objects, optional. (default: `[]`)
* `"ipv6"`: A boolean, optional. (default: [`net.ipv4`][net.ipv4] profile value).
* `"ipv4"`: A boolean, optional. (default: [`net.ipv6`][net.ipv6] profile value).
* `"priority"`: A *priority*, optional. (default: `5`)
* `"queue"`: A *queue*, optional. (default: `0`)


#### `"result"`

A *batch id*.


#### `"error"`

* You can't create a new batch job.
  A *batch* with unfinished *tests* already exists for this *api user*.
* If the given `profile` is not among the [available profiles][Profile sections],
  a user error is returned, see the [profile name section][profile name].


## API method: `get_batch_job_result`

Return all *test id* objects of a *batch test*, with the number of finshed *test*.

Example request:

*Valid syntax:*
```json
{
    "jsonrpc": "2.0",
    "id": 147559211994909,
    "method": "get_batch_job_result",
    "params": {"batch_id": "8"}
}
```

Example response:
```json
{
   "jsonrpc": "2.0",
   "id": 147559211994909,
   "result": {
      "nb_finished": 5,
      "finished_test_ids": [
         "43b408794155324b",
         "be9cbb44fff0b2a8",
         "62f487731116fd87",
         "692f8ffc32d647ca",
         "6441a83fcee8d28d"
      ],
      "nb_running": 195
   }
}
```


#### `"params"`

An object with the property:

* `"batch_id"`: A *batch id*, required.


#### `"result"`

An object with the following properties:

* `"nb_finished"`: a *non-negative integer*. The number of finished tests.
* `"nb_running"`: a *non-negative integer*. The number of running tests.
* `"finished_test_ids"`: a list of *test ids*. The set of finished *tests* in this *batch*.


#### `"error"`

>
> TODO: List all possible error codes and describe what they mean enough for clients to know how react to them.
>

## API method: `get_test_params`

Return a normalized *params* objects of a *test*.

Example request:

*Valid syntax:*
```json
{
    "jsonrpc": "2.0",
    "id": 143014426992009,
    "method": "get_test_params",
    "params": {"test_id": "6814584dc820354a"}
}
```

Example response:
```json
{
    "jsonrpc": "2.0",
    "id": 143014426992009,
    "result": {
         "domain": "zonemaster.net",
         "profile": "default",
         "client_id": "Zonemaster Dancer Frontend",
         "nameservers": [
            {
                "ns": "ns3.nic.se",
                "ip": "2001:67c:124c:2007::45"
            },
            {
                "ip": "192.93.0.4",
                "ns": "ns2.nic.fr"
            }
         ],
         "ipv4": true,
         "ipv6": true,
         "client_version": "1.0.1",
         "ds_info": []
    }
}
```


#### `"params"`

An object with the property:

* `"test_id"`: A *test id*, required.


#### `"result"`

The `"params"` object sent to `start_domain_test` or `add_batch_job` when the *test* was started.


#### `"error"`

>
> TODO: List all possible error codes and describe what they mean enough for clients to know how react to them.
>

[Add_batch_job]:                #api-method-add_batch_job
[DS info]:                      #ds-info
[ISO 3166-1 alpha-2]:           https://en.wikipedia.org/wiki/ISO_3166-1_alpha-2
[ISO 639-1]:                    https://en.wikipedia.org/wiki/ISO_639-1
[LANGUAGE.locale]:              Configuration.md#locale
[Language tag]:                 #language-tag
[Validation error data]:        #validation-error-data
[Dot-decimal notation]:         https://en.wikipedia.org/wiki/Dot-decimal_notation
[Recommend text format for IPv6 addresses]: https://datatracker.ietf.org/doc/html/rfc5952
[JSON Pointer]:                 https://datatracker.ietf.org/doc/html/rfc6901
[Name server]:                  #name-server
[Privilege levels]:             #privilege-levels
[`age_reuse_previous_test`]:    Configuration.md#age_reuse_previous_test
[Profile name]:                 #profile-name
[Profile sections]:             Configuration.md#public-profiles-and-private-profiles-sections
[Start_domain_test]:            #api-method-start_domain_test
[net.ipv4]:                     https://metacpan.org/pod/Zonemaster::Engine::Profile#net.ipv4
[net.ipv6]:                     https://metacpan.org/pod/Zonemaster::Engine::Profile#net.ipv6<|MERGE_RESOLUTION|>--- conflicted
+++ resolved
@@ -235,8 +235,6 @@
 
 The name of a [*profile*](Architecture.md#profile).
 
-<<<<<<< HEAD
-=======
 Below are the current error messages for an incorrect *profile name*. The
 messages should, however, considered to be unstable and are planned to be updated
 to gain consistent error messages from the RPCAPI.
@@ -273,7 +271,6 @@
 Instead it will be "015" if method [add_batch_job] is requested.
 
 
->>>>>>> f7a76f24
 ### Progress percentage
 
 Basic data type: number (integer)
@@ -729,26 +726,25 @@
 
 A *test id*.
 
-<<<<<<< HEAD
-If the test has been run with the same domain name within an interval of 10 minutes (hard coded),
-then the new request does not trigger a new test, but returns with the results of the last test
-=======
 If a test has been requested with the same parameters (as listed below) not more
 than "reuse time" ago, then a new request will not trigger a new test. Instead
 the `test id` of the previous test will be returned. The default value of
 "reuse time" is 600 seconds, and can be set by the [`age_reuse_previous_test`]
 key in the configuration file.
->>>>>>> f7a76f24
 
 The parameters that are compared when to determine if two requests are to be
 considered to be the same are `domain`, `ipv6`, `ipv4`, `nameservers`, `ds_info`,
 `profile`, `priority` and `queue`.
 
-
-<<<<<<< HEAD
-* If any parameter is invalid an error code of -32602 is returned. The `data` property contains an array of all errors, see [Validation error data].
-
-  Example of error response:
+#### `"error"`
+
+* If any parameter is invalid an error code of -32602 is returned.
+  The `data` property contains an array of all errors, see [Validation error data].
+
+* If the given `profile` is not among the [available profiles][Profile sections],
+  a user error is returned, see [profile name section][profile name].
+
+Example of error response:
 
 ```json
 {
@@ -782,12 +778,7 @@
   "jsonrpc": "2.0"
 }
 ```
-=======
-#### `"error"`
->>>>>>> f7a76f24
-
-* If the given `profile` is not among the [available profiles][Profile sections],
-  a user error is returned, see [profile name section][profile name].
+
 
 
 ## API method: `test_progress`
@@ -1160,7 +1151,7 @@
 The value of `"test_params"` is an object with the following properties:
 
 * `"client_id"`: A *client id*, optional. (default: unset)
-* `"profile"`: A [*profile name*][profile name], optional (default: 
+* `"profile"`: A [*profile name*][profile name], optional (default:
   `"default"`). Run the tests using the given profile.
 * `"client_version"`: A *client version*, optional. (default: unset)
 * `"nameservers"`: A list of [*name server*][Name server] objects, optional. (default: `[]`)
