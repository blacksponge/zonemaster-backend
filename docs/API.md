--- conflicted
+++ resolved
@@ -817,15 +817,9 @@
 The value of "frontend_params" is an object with the following properties:
 
 * `"domain"`: A *domain name*, required.
-<<<<<<< HEAD
 * `"ipv6"`: **Deprecated**. A boolean, optional. (default: `false`)
 * `"ipv4"`: **Deprecated**. A boolean, optional. (default: `false`)
-* `"nameservers"`: A boolean in order to return either "regular" (false) or "undelegated" (true), optional.
-=======
-* `"profile"`: **Deprecated**. A *profile name*, optional.
-* `"client_version"`: **Deprecated**. A *client version*, optional.
 * `"nameservers"`: **Deprecated**. A boolean in order to return either "regular" (false) or "undelegated" (true), optional.
->>>>>>> 8f361764
 * `"ds_info"`: **Deprecated**. A list of *DS info* objects, optional.
 * `"advanced"`: **Deprecated**. A boolean, optional.
 * `"profile"`: **Deprecated**. A *profile name*, optional.
